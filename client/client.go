--- conflicted
+++ resolved
@@ -174,13 +174,10 @@
 	fmt.Println("  #last <ник> - показать последнее сообщение пользователя")
 	fmt.Println("  #block ник - добавить в чёрный список")
 	fmt.Println("  #unblock ник - убрать из чёрного списка")
-<<<<<<< HEAD
 	fmt.Println("  #color - установить случайный цвет текста сообщений")
 	fmt.Println("  #color #hex - установить цвет текста сообщений (например, #FF0000)")
-=======
 	fmt.Println("  #log - показать содержимое лог-файла сервера")
 	fmt.Println("  #wordlengths - переключить режим показа длин слов")
->>>>>>> 7295e934
 	fmt.Println("  /quit - выход из чата")
 	fmt.Println(strings.Repeat("=", 50))
 
@@ -406,11 +403,9 @@
 	case "unblocked":
 		// Пользователь разблокирован
 		c.printUnblocked(msg)
-<<<<<<< HEAD
 	case "color_set":
 		// Цвет установлен
 		c.printColorSet(msg)
-=======
 	case "log":
 		fmt.Println("\n📜 Содержимое лог-файла сервера:")
 		fmt.Println(strings.Repeat("─", 60))
@@ -419,7 +414,6 @@
 	case "wordlengths_toggle":
 		// Переключение режима показа длин слов
 		c.printWordLengthsToggle(msg)
->>>>>>> 7295e934
 	case "error":
 		// Ошибка
 		c.printError(msg)
@@ -534,13 +528,10 @@
 	fmt.Printf("\n✅ %s\n> ", msg.Content)
 }
 
-<<<<<<< HEAD
 func (c *ChatClient) printColorSet(msg *Message) {
 	fmt.Printf("\n🎨 %s\n> ", msg.Content)
-=======
 func (c *ChatClient) printWordLengthsToggle(msg *Message) {
 	fmt.Printf("\n🔢 %s\n> ", msg.Content)
->>>>>>> 7295e934
 }
 
 func (c *ChatClient) printError(msg *Message) {
