--- conflicted
+++ resolved
@@ -173,11 +173,8 @@
 	fmt.Println("  #last <ник> - показать последнее сообщение пользователя")
 	fmt.Println("  #block ник - добавить в чёрный список")
 	fmt.Println("  #unblock ник - убрать из чёрного списка")
-<<<<<<< HEAD
 	fmt.Println("  #log - показать содержимое лог-файла сервера")
-=======
 	fmt.Println("  #wordlengths - переключить режим показа длин слов")
->>>>>>> 479a14d1
 	fmt.Println("  /quit - выход из чата")
 	fmt.Println(strings.Repeat("=", 50))
 
@@ -399,17 +396,14 @@
 	case "unblocked":
 		// Пользователь разблокирован
 		c.printUnblocked(msg)
-<<<<<<< HEAD
 	case "log":
 		fmt.Println("\n📜 Содержимое лог-файла сервера:")
 		fmt.Println(strings.Repeat("─", 60))
 		fmt.Println(msg.Content)
 		fmt.Println(strings.Repeat("─", 60))
-=======
 	case "wordlengths_toggle":
 		// Переключение режима показа длин слов
 		c.printWordLengthsToggle(msg)
->>>>>>> 479a14d1
 	case "error":
 		// Ошибка
 		c.printError(msg)
