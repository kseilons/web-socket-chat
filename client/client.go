--- conflicted
+++ resolved
@@ -171,11 +171,8 @@
 	fmt.Println("  #all сообщение - массовое личное сообщение")
 	fmt.Println("  @ник сообщение - приватное сообщение")
 	fmt.Println("  #mailbox - проверить почтовый ящик")
-<<<<<<< HEAD
 	fmt.Println("  #lastwriter - показать последнего писавшего пользователя")
-=======
 	fmt.Println("  #last <ник> - показать последнее сообщение пользователя")
->>>>>>> 0003481f
 	fmt.Println("  #block ник - добавить в чёрный список")
 	fmt.Println("  #unblock ник - убрать из чёрного списка")
 	fmt.Println("  #color - установить случайный цвет текста сообщений")
@@ -407,11 +404,6 @@
 	case "unblocked":
 		// Пользователь разблокирован
 		c.printUnblocked(msg)
-<<<<<<< HEAD
-	case "last_writer":
-		// Информация о последнем писавшем пользователе
-		c.printLastWriter(msg)
-=======
 	case "color_set":
 		// Цвет установлен
 		c.printColorSet(msg)
@@ -423,7 +415,9 @@
 	case "wordlengths_toggle":
 		// Переключение режима показа длин слов
 		c.printWordLengthsToggle(msg)
->>>>>>> 0003481f
+	case "last_writer":
+		// Информация о последнем писавшем пользователе
+		c.printLastWriter(msg)
 	case "error":
 		// Ошибка
 		c.printError(msg)
@@ -538,18 +532,17 @@
 	fmt.Printf("\n✅ %s\n> ", msg.Content)
 }
 
-<<<<<<< HEAD
+func (c *ChatClient) printColorSet(msg *Message) {
+	fmt.Printf("\n🎨 %s\n> ", msg.Content)
+}
+
+func (c *ChatClient) printWordLengthsToggle(msg *Message) {
+	fmt.Printf("\n🔢 %s\n> ", msg.Content)
+}
+
 // printLastWriter выводит информацию о последнем писавшем пользователе
 func (c *ChatClient) printLastWriter(msg *Message) {
 	fmt.Printf("\n📝 %s\n> ", msg.Content)
-=======
-func (c *ChatClient) printColorSet(msg *Message) {
-	fmt.Printf("\n🎨 %s\n> ", msg.Content)
-}
-
-func (c *ChatClient) printWordLengthsToggle(msg *Message) {
-	fmt.Printf("\n🔢 %s\n> ", msg.Content)
->>>>>>> 0003481f
 }
 
 func (c *ChatClient) printError(msg *Message) {
