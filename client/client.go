--- conflicted
+++ resolved
@@ -416,15 +416,12 @@
 	case "wordlengths_toggle":
 		// Переключение режима показа длин слов
 		c.printWordLengthsToggle(msg)
-<<<<<<< HEAD
 		case "upper_toggle":
 			// Переключение режима капса
 			fmt.Printf("\n🔠 %s\n> ", msg.Content)
-=======
 	case "last_writer":
 		// Информация о последнем писавшем пользователе
 		c.printLastWriter(msg)
->>>>>>> 7a7e6b99
 	case "error":
 		// Ошибка
 		c.printError(msg)
