package main

import (
	"bufio"
	"encoding/json"
	"fmt"
	"net/url"
	"os"
	"os/signal"
	"strconv"
	"strings"
	"syscall"
	"time"

	"github.com/gorilla/websocket"
)

// JSON структуры для сообщений (должны совпадать с сервером)
type Message struct {
	Type      string            `json:"type"`
	Content   string            `json:"content,omitempty"`
	From      string            `json:"from,omitempty"`
	To        string            `json:"to,omitempty"`
	Timestamp string            `json:"timestamp,omitempty"`
	Users     []string          `json:"users,omitempty"`
	Flags     map[string]bool   `json:"flags,omitempty"`
	Error     string            `json:"error,omitempty"`
	Data      map[string]string `json:"data,omitempty"`
}

type ChatClient struct {
	conn          *websocket.Conn
	nickname      string
	server        string
	port          int
	running       bool
	consoleReader *bufio.Reader
	done          chan struct{}
}

func NewChatClient(server string, port int) *ChatClient {
	return &ChatClient{
		server:        server,
		port:          port,
		running:       true,
		consoleReader: bufio.NewReader(os.Stdin),
		done:          make(chan struct{}),
	}
}

func (c *ChatClient) Connect() error {
	u := url.URL{Scheme: "ws", Host: fmt.Sprintf("%s:%d", c.server, c.port), Path: "/ws"}

	fmt.Printf("Подключение к %s...\n", u.String())

	conn, _, err := websocket.DefaultDialer.Dial(u.String(), nil)
	if err != nil {
		return fmt.Errorf("не удалось подключиться к WebSocket серверу: %v", err)
	}

	c.conn = conn
	fmt.Printf("✅ Подключено к WebSocket серверу %s\n", u.String())
	return nil
}

// Функции для работы с WebSocket сообщениями
func (c *ChatClient) sendJSONMessage(msg Message) error {
	jsonData, err := json.Marshal(msg)
	if err != nil {
		return fmt.Errorf("ошибка сериализации JSON: %v", err)
	}

	return c.conn.WriteMessage(websocket.TextMessage, jsonData)
}

func (c *ChatClient) readJSONMessage() (*Message, error) {
	_, message, err := c.conn.ReadMessage()
	if err != nil {
		return nil, err
	}

	var msg Message
	err = json.Unmarshal(message, &msg)
	if err != nil {
		return nil, fmt.Errorf("ошибка парсинга JSON: %v", err)
	}

	return &msg, nil
}

func (c *ChatClient) Login() error {
	// Читаем первоначальный ответ от сервера
	initialMsg, err := c.readJSONMessage()
	if err != nil {
		return fmt.Errorf("ошибка получения приветствия от сервера: %v", err)
	}

	var nickname string

	if initialMsg.Type == "nick_prompt" {
		// Сервер предлагает предыдущий никнейм
		suggestedNick := initialMsg.Content

		fmt.Printf("🕒 Найден ваш предыдущий никнейм: %s\n", suggestedNick)
		fmt.Print("Нажмите Enter чтобы использовать его, или введите новый никнейм: ")

		input, err := c.consoleReader.ReadString('\n')
		if err != nil {
			return fmt.Errorf("ошибка чтения ввода: %v", err)
		}

		input = strings.TrimSpace(input)
		if input == "" {
			nickname = suggestedNick
			fmt.Printf("✅ Используем предыдущий никнейм: %s\n", nickname)
		} else {
			nickname = input
		}
	} else if initialMsg.Type == "nick_request" {
		// Сервер запрашивает новый никнейм
		fmt.Print("Введите ваш никнейм: ")
		input, err := c.consoleReader.ReadString('\n')
		if err != nil {
			return fmt.Errorf("ошибка чтения никнейма: %v", err)
		}
		nickname = strings.TrimSpace(input)
	} else {
		return fmt.Errorf("неожиданный ответ от сервера: %s", initialMsg.Type)
	}

	// Отправляем выбранный никнейм серверу
	c.nickname = nickname
	nickMsg := Message{
		Type:    "nick",
		Content: nickname,
	}
	err = c.sendJSONMessage(nickMsg)
	if err != nil {
		return fmt.Errorf("ошибка отправки никнейма: %v", err)
	}

	// Получаем подтверждение от сервера
	response, err := c.readJSONMessage()
	if err != nil {
		return fmt.Errorf("ошибка получения ответа от сервера: %v", err)
	}

	if response.Type == "error" {
		return fmt.Errorf("ошибка сервера: %s", response.Error)
	}

	if response.Type != "nick_ok" {
		return fmt.Errorf("неожиданный ответ от сервера: %s", response.Type)
	}

	fmt.Println("✅ Никнейм принят сервером")
	return nil
}

func (c *ChatClient) Start() {
	// Запускаем горутину для чтения сообщений
	go c.readMessages()

	fmt.Println("\n💬 Добро пожаловать в WebSocket чат!")
	fmt.Println("Доступные команды:")
	fmt.Println("  #help - показать справку")
	fmt.Println("  #users - список пользователей")
	fmt.Println("  #fav [ник] - добавить/удалить любимого писателя")
	fmt.Println("  #fav list - показать список любимых")
	fmt.Println("  #fav clear - очистить список")
	fmt.Println("  #all сообщение - массовое личное сообщение")
	fmt.Println("  @ник сообщение - приватное сообщение")
	fmt.Println("  #mailbox - проверить почтовый ящик")
	fmt.Println("  #lastwriter - показать последнего писавшего пользователя")
	fmt.Println("  #last <ник> - показать последнее сообщение пользователя")
	fmt.Println("  #block ник - добавить в чёрный список")
	fmt.Println("  #unblock ник - убрать из чёрного списка")
	fmt.Println("  #upper - отображать ваши сообщения в верхнем регистре")
	fmt.Println("  #color - установить случайный цвет текста сообщений")
	fmt.Println("  #color #hex - установить цвет текста сообщений (например, #FF0000)")
	fmt.Println("  #log - показать содержимое лог-файла сервера")
	fmt.Println("  #wordlengths - переключить режим показа длин слов")
	fmt.Println("  #UserZabor - включить/выключить режим «забор» для ваших сообщений")
	fmt.Println("  /quit - выход из чата")
	fmt.Println(strings.Repeat("=", 50))

	for c.running {
		fmt.Print("> ")
		message, err := c.consoleReader.ReadString('\n')
		if err != nil {
			fmt.Printf("❌ Ошибка чтения ввода: %v\n", err)
			continue
		}

		message = strings.TrimSpace(message)

		if message == "/quit" {
			fmt.Println("👋 Выход из чата...")
			c.running = false
			break
		}

		if message == "" {
			continue
		}

		// Обработка команд
		if strings.HasPrefix(message, "#") {
			c.handleCommand(message)
		} else if strings.HasPrefix(message, "@") {
			c.handlePrivateMessage(message)
		} else {
			// Обычное сообщение
			msg := Message{
				Type:    "message",
				Content: message,
			}
			err = c.sendJSONMessage(msg)
			if err != nil {
				fmt.Printf("❌ Ошибка отправки сообщения: %v\n", err)
				c.running = false
				break
			}
		}
	}

	c.cleanup()
}

func (c *ChatClient) handleCommand(message string) {
	parts := strings.SplitN(message, " ", 2)
	cmd := strings.ToLower(strings.TrimPrefix(parts[0], "#"))

	msg := Message{
		Type: "command",
		Data: make(map[string]string),
	}
	msg.Data["command"] = cmd

	switch cmd {
<<<<<<< HEAD
	case "help", "users", "mailbox", "wordlengths", "userzabor":
=======
	case "help", "users", "mailbox", "wordlengths", "upper":
>>>>>>> 104d51c1
		// Простые команды без параметров
	case "last":
		if len(parts) < 2 {
			fmt.Println("❌ Использование: #last <ник>")
			return
		}
		msg.Data["target"] = parts[1]
	case "all":
		if len(parts) < 2 {
			fmt.Println("❌ Использование: #all сообщение")
			return
		}
		msg.Data["content"] = parts[1]
	case "block", "unblock":
		if len(parts) < 2 {
			fmt.Printf("❌ Использование: #%s ник\n", cmd)
			return
		}
		msg.Data["target"] = parts[1]
	case "color":
		if len(parts) >= 2 {
			msg.Data["target"] = parts[1]
		}
	case "fav":
		if len(parts) < 2 {
			msg.Data["action"] = "list"
		} else {
			subParts := strings.SplitN(parts[1], " ", 2)
			if len(subParts) == 1 {
				if strings.ToLower(subParts[0]) == "list" {
					msg.Data["action"] = "list"
				} else if strings.ToLower(subParts[0]) == "clear" {
					msg.Data["action"] = "clear"
				} else {
					msg.Data["action"] = "add"
					msg.Data["target"] = subParts[0]
				}
			} else {
				msg.Data["action"] = subParts[0]
				msg.Data["target"] = subParts[1]
			}
		}
	case "log":
		// Directly send the log command without redundant calls
	default:
		fmt.Printf("❌ Неизвестная команда: %s\n", cmd)
		return
	}

	err := c.sendJSONMessage(msg)
	if err != nil {
		fmt.Printf("❌ Ошибка отправки команды: %v\n", err)
	}
}

func (c *ChatClient) handlePrivateMessage(message string) {
	parts := strings.SplitN(message, " ", 2)
	if len(parts) < 2 {
		fmt.Println("❌ Использование: @никнейм сообщение")
		return
	}

	targetNick := strings.TrimPrefix(parts[0], "@")
	privateMsg := parts[1]

	msg := Message{
		Type:    "private",
		Content: privateMsg,
		To:      targetNick,
	}

	err := c.sendJSONMessage(msg)
	if err != nil {
		fmt.Printf("❌ Ошибка отправки личного сообщения: %v\n", err)
	}
}

func (c *ChatClient) requestLog() {
	msg := Message{
		Type: "command",
		Data: map[string]string{"command": "log"},
	}
	err := c.conn.WriteJSON(msg)
	if err != nil {
		fmt.Printf("❌ Ошибка запроса лог-файла: %v\n", err)
	}
}

func (c *ChatClient) readMessages() {
	for c.running {
		msg, err := c.readJSONMessage()
		if err != nil {
			if c.running {
				fmt.Printf("\n❌ Ошибка чтения сообщения: %v\n", err)
				fmt.Println("Сервер недоступен. Отключение...")
			}
			c.running = false
			break
		}

		c.handleServerMessage(msg)
	}
}

func (c *ChatClient) handleServerMessage(msg *Message) {
	switch msg.Type {
	case "chat":
		// Обычное сообщение в чат
		c.printChatMessage(msg)
	case "private":
		// Личное сообщение
		c.printPrivateMessage(msg)
	case "private_sent":
		// Подтверждение отправки личного сообщения - не показываем
		// Просто игнорируем это сообщение
	case "mass_private":
		// Массовое личное сообщение
		c.printMassPrivateMessage(msg)
	case "mass_private_sent":
		// Подтверждение отправки массового сообщения - не показываем
		// Просто игнорируем это сообщение
	case "system":
		// Системное сообщение
		c.printSystemMessage(msg)
	case "users":
		// Список пользователей
		c.handleUserList(msg)
	case "help":
		// Справка
		c.handleHelp(msg)
	case "mailbox_status":
		// Статус почтового ящика
		c.printMailboxStatus(msg)
	case "last_result":
		// Результат команды #last
		if msg.From != "" {
			fmt.Printf("\nПоследнее от %s (%s): %s\n> ", msg.From, msg.Timestamp, msg.Content)
		} else {
			fmt.Printf("\n%s\n> ", msg.Content)
		}
	case "offline_message":
		// Отложенное сообщение
		c.printOfflineMessage(msg)
	case "offline_delivered":
		// Уведомление о доставке отложенных сообщений
		c.printOfflineDelivered(msg)
	case "offline_saved":
		// Сообщение сохранено для оффлайн пользователя
		c.printOfflineSaved(msg)
	case "fav_list":
		// Список любимых писателей
		c.handleFavList(msg)
	case "fav_added":
		// Пользователь добавлен в любимые
		c.printFavAdded(msg)
	case "fav_removed":
		// Пользователь удален из любимых
		c.printFavRemoved(msg)
	case "fav_cleared":
		// Список любимых очищен
		c.printFavCleared(msg)
	case "blocked":
		// Пользователь заблокирован
		c.printBlocked(msg)
	case "unblocked":
		// Пользователь разблокирован
		c.printUnblocked(msg)
	case "color_set":
		// Цвет установлен
		c.printColorSet(msg)
	case "log":
		fmt.Println("\n📜 Содержимое лог-файла сервера:")
		fmt.Println(strings.Repeat("─", 60))
		fmt.Println(msg.Content)
		fmt.Println(strings.Repeat("─", 60))
	case "wordlengths_toggle":
		// Переключение режима показа длин слов
		c.printWordLengthsToggle(msg)
		case "upper_toggle":
			// Переключение режима капса
			fmt.Printf("\n🔠 %s\n> ", msg.Content)
	case "last_writer":
		// Информация о последнем писавшем пользователе
		c.printLastWriter(msg)
	case "error":
		// Ошибка
		c.printError(msg)
	default:
		fmt.Printf("❓ Неизвестный тип сообщения: %s\n", msg.Type)
	}
}

// Функции для обработки различных типов сообщений
func (c *ChatClient) printChatMessage(msg *Message) {
	// Получаем цвет отправителя
	color := ""
	if msg.Data != nil {
		color = msg.Data["color"]
	}

	// Проверяем флаги для определения типа сообщения
	if msg.Flags != nil && msg.Flags["favorite"] {
		// Сообщение от любимого писателя
		coloredContent := getColoredText(msg.Content, color)
		fmt.Printf("\n\033[1;33m✨ %s: %s\033[0m\n> ", msg.From, coloredContent)
	} else {
		// Обычное сообщение
		coloredContent := getColoredText(msg.Content, color)
		fmt.Printf("\n%s: %s\n> ", msg.From, coloredContent)
	}
}

func (c *ChatClient) printPrivateMessage(msg *Message) {
	// Получаем цвет отправителя
	color := ""
	if msg.Data != nil {
		color = msg.Data["color"]
	}

	// Проверяем флаги для определения типа сообщения
	if msg.Flags != nil && msg.Flags["favorite"] {
		// Сообщение от любимого писателя
		coloredContent := getColoredText(msg.Content, color)
		fmt.Printf("\n\033[1;33m✨ %s: %s\033[0m\n> ", msg.From, coloredContent)
	} else {
		// Обычное личное сообщение
		coloredContent := getColoredText(msg.Content, color)
		fmt.Printf("\n\033[36m%s: %s\033[0m\n> ", msg.From, coloredContent)
	}
}

func (c *ChatClient) printPrivateSentMessage(msg *Message) {
	fmt.Printf("\n\033[36mВы → %s: %s\033[0m\n> ", msg.To, msg.Content)
}

func (c *ChatClient) printMassPrivateMessage(msg *Message) {
	// Получаем цвет отправителя
	color := ""
	if msg.Data != nil {
		color = msg.Data["color"]
	}

	// Проверяем флаги для определения типа сообщения
	if msg.Flags != nil && msg.Flags["favorite"] {
		// Сообщение от любимого писателя
		coloredContent := getColoredText(msg.Content, color)
		fmt.Printf("\n\033[1;33m✨ %s: %s\033[0m\n> ", msg.From, coloredContent)
	} else {
		// Обычное массовое сообщение
		coloredContent := getColoredText(msg.Content, color)
		fmt.Printf("\n\033[35m%s: %s\033[0m\n> ", msg.From, coloredContent)
	}
}

func (c *ChatClient) printMassPrivateSentMessage(msg *Message) {
	fmt.Printf("\n\033[35mВы: %s\033[0m\n> ", msg.Content)
}

func (c *ChatClient) printSystemMessage(msg *Message) {
	fmt.Printf("\n%s\n> ", msg.Content)
}

func (c *ChatClient) printMailboxStatus(msg *Message) {
	fmt.Printf("\n📬 %s\n> ", msg.Content)
}

func (c *ChatClient) printOfflineMessage(msg *Message) {
	fmt.Printf("\n\033[33m[📮] %s (оффлайн): %s\033[0m\n> ", msg.From, msg.Content)
}

func (c *ChatClient) printOfflineDelivered(msg *Message) {
	fmt.Printf("\n📬 %s\n> ", msg.Content)
}

func (c *ChatClient) printOfflineSaved(msg *Message) {
	fmt.Printf("\n📮 %s\n> ", msg.Content)
}

func (c *ChatClient) printFavAdded(msg *Message) {
	fmt.Printf("\n❤️ %s\n> ", msg.Content)
}

func (c *ChatClient) printFavRemoved(msg *Message) {
	fmt.Printf("\n✅ %s\n> ", msg.Content)
}

func (c *ChatClient) printFavCleared(msg *Message) {
	fmt.Printf("\n✅ %s\n> ", msg.Content)
}

func (c *ChatClient) printBlocked(msg *Message) {
	fmt.Printf("\n🚫 %s\n> ", msg.Content)
}

func (c *ChatClient) printUnblocked(msg *Message) {
	fmt.Printf("\n✅ %s\n> ", msg.Content)
}

func (c *ChatClient) printColorSet(msg *Message) {
	fmt.Printf("\n🎨 %s\n> ", msg.Content)
}

func (c *ChatClient) printWordLengthsToggle(msg *Message) {
	fmt.Printf("\n🔢 %s\n> ", msg.Content)
}

// printLastWriter выводит информацию о последнем писавшем пользователе
func (c *ChatClient) printLastWriter(msg *Message) {
	fmt.Printf("\n📝 %s\n> ", msg.Content)
}

func (c *ChatClient) printError(msg *Message) {
	fmt.Printf("\n❌ %s\n> ", msg.Error)
}

// hexToANSI converts a hex color to ANSI color code
func hexToANSI(hex string) string {
	if hex == "" || len(hex) != 7 || hex[0] != '#' {
		return ""
	}

	// Parse hex values
	r, err1 := strconv.ParseInt(hex[1:3], 16, 64)
	g, err2 := strconv.ParseInt(hex[3:5], 16, 64)
	b, err3 := strconv.ParseInt(hex[5:7], 16, 64)

	if err1 != nil || err2 != nil || err3 != nil {
		return ""
	}

	// Convert to ANSI 256 color (approximation)
	ansi := 16 + (r/51)*36 + (g/51)*6 + (b / 51)
	return fmt.Sprintf("\033[38;5;%dm", ansi)
}

// getColoredText returns text with color if color is provided
func getColoredText(text, color string) string {
	if color == "" {
		return text
	}
	ansiColor := hexToANSI(color)
	if ansiColor == "" {
		return text
	}
	return ansiColor + text + "\033[0m"
}

func (c *ChatClient) handleUserList(msg *Message) {
	fmt.Printf("\n👥 Пользователи онлайн (%d):\n", len(msg.Users))
	for _, user := range msg.Users {
		if user != "" {
			status := "🟢"
			if user == c.nickname {
				status = "🟡 (вы)"
			}
			fmt.Printf("%s %s\n", status, user)
		}
	}
	fmt.Print("> ")
}

func (c *ChatClient) handleHelp(msg *Message) {
	fmt.Printf("\n\033[1;34m📖 Справка по командам чата:\033[0m\n")
	fmt.Println(strings.Repeat("─", 60))

	for cmd, desc := range msg.Data {
		fmt.Printf("\033[1;32m%-25s\033[0m %s\n", cmd, desc)
	}

	fmt.Println(strings.Repeat("─", 60))
	fmt.Print("> ")
}

func (c *ChatClient) handleFavList(msg *Message) {
	if len(msg.Users) == 0 {
		fmt.Printf("\n📝 %s\n> ", msg.Content)
	} else {
		fmt.Printf("\n❤️ %s\n> ", msg.Content)
	}
}

func (c *ChatClient) cleanup() {
	if c.conn != nil {
		// Отправляем сообщение о закрытии соединения
		c.conn.WriteMessage(websocket.CloseMessage, websocket.FormatCloseMessage(websocket.CloseNormalClosure, ""))
		time.Sleep(time.Second) // Даем время на отправку сообщения
		c.conn.Close()
	}
	fmt.Println("✅ WebSocket соединение закрыто")
}

func (c *ChatClient) WaitForInterrupt() {
	sigChan := make(chan os.Signal, 1)
	signal.Notify(sigChan, os.Interrupt, syscall.SIGTERM)

	<-sigChan
	fmt.Println("\n🛑 Получен сигнал прерывания...")
	c.running = false
	c.cleanup()
	os.Exit(0)
}

func getServerAddress() (string, int) {
	reader := bufio.NewReader(os.Stdin)

	fmt.Println("=== 💬 Go клиент для чат-сервера ===")
	fmt.Println("Введите адрес сервера (по умолчанию: localhost:12345)")
	fmt.Print("Адрес сервера [localhost]: ")

	serverInput, _ := reader.ReadString('\n')
	serverInput = strings.TrimSpace(serverInput)

	if serverInput == "" {
		return "localhost", 12345
	}

	if strings.Contains(serverInput, ":") {
		parts := strings.Split(serverInput, ":")
		if len(parts) == 2 {
			server := parts[0]
			var port int
			if _, err := fmt.Sscanf(parts[1], "%d", &port); err == nil && port > 0 && port < 65536 {
				return server, port
			}
		}
	}

	return serverInput, 12345
}

func main() {
	server, port := getServerAddress()

	fmt.Printf("Подключение к %s:%d...\n", server, port)

	client := NewChatClient(server, port)
	go client.WaitForInterrupt()

	err := client.Connect()
	if err != nil {
		fmt.Printf("❌ Ошибка подключения: %v\n", err)
		os.Exit(1)
	}
	defer client.cleanup()

	err = client.Login()
	if err != nil {
		fmt.Printf("❌ Ошибка входа: %v\n", err)
		os.Exit(1)
	}

	client.Start()
}<|MERGE_RESOLUTION|>--- conflicted
+++ resolved
@@ -238,11 +238,7 @@
 	msg.Data["command"] = cmd
 
 	switch cmd {
-<<<<<<< HEAD
-	case "help", "users", "mailbox", "wordlengths", "userzabor":
-=======
-	case "help", "users", "mailbox", "wordlengths", "upper":
->>>>>>> 104d51c1
+	case "help", "users", "mailbox", "wordlengths", "upper", "userzabor":
 		// Простые команды без параметров
 	case "last":
 		if len(parts) < 2 {
