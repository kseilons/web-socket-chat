package main

import (
	"bufio"
	"encoding/json"
	"fmt"
	"io/ioutil"
	"log"
	"math/rand"
	"net/http"
	"os"
	"os/signal"
	"regexp"
	"strconv"
	"strings"
	"sync"
	"syscall"
	"time"

	"github.com/gorilla/websocket"
)

// JSON структуры для сообщений
type Message struct {
	Type      string            `json:"type"`
	Content   string            `json:"content,omitempty"`
	From      string            `json:"from,omitempty"`
	To        string            `json:"to,omitempty"`
	Timestamp string            `json:"timestamp,omitempty"`
	Users     []string          `json:"users,omitempty"`
	Flags     map[string]bool   `json:"flags,omitempty"`
	Error     string            `json:"error,omitempty"`
	Data      map[string]string `json:"data,omitempty"`
}

type Client struct {
	conn            *websocket.Conn
	nickname        string
	address         string
	send            chan Message
	blocked         map[string]bool
	favoriteUsers   map[string]bool
	showWordLengths bool
	color           string // Hex color for user messages
}

type MailboxMessage struct {
	From    string
	Message string
	Time    time.Time
}

type Mailbox struct {
	Messages []MailboxMessage
	Mutex    sync.RWMutex
}

type ChatServer struct {
<<<<<<< HEAD
	host            string
	port            int
	clients         map[*Client]bool
	mutex           sync.Mutex
	running         bool
	userHistory     map[string]string
	historyMutex    sync.RWMutex
	mailboxes       map[string]*Mailbox // никнейм -> почтовый ящик
	mailboxMutex    sync.RWMutex
	upgrader        websocket.Upgrader
	lastWriter      string
	lastWriteTime   time.Time
	lastWriterMutex sync.RWMutex
=======
	host         string
	port         int
	clients      map[*Client]bool
	mutex        sync.Mutex
	running      bool
	userHistory  map[string]string
	historyMutex sync.RWMutex
	mailboxes    map[string]*Mailbox // никнейм -> почтовый ящик
	mailboxMutex sync.RWMutex
	upgrader     websocket.Upgrader
	logFile      string
	// lastMessages хранит последнее отправленное сообщение для каждого ника
	lastMessages      map[string]Message
	lastMessagesMutex sync.RWMutex
>>>>>>> 0003481f
}

func NewChatServer(host string, port int) *ChatServer {
	logFile := "server.log"
	file, err := os.Create(logFile)
	if err != nil {
		log.Fatalf("❌ Не удалось создать лог-файл: %v", err)
	}
	file.Close()

	return &ChatServer{
		host:         host,
		port:         port,
		clients:      make(map[*Client]bool),
		running:      false,
		userHistory:  make(map[string]string),
		mailboxes:    make(map[string]*Mailbox),
		lastMessages: make(map[string]Message),
		upgrader: websocket.Upgrader{
			CheckOrigin: func(r *http.Request) bool {
				return true // Разрешаем подключения с любых источников
			},
		},
		logFile: logFile,
	}
}

// generateRandomColor generates a random hex color
func generateRandomColor() string {
	rand.Seed(time.Now().UnixNano())
	return fmt.Sprintf("#%06X", rand.Intn(0xFFFFFF))
}

// isValidHexColor validates if a string is a valid 6-character hex color
func isValidHexColor(color string) bool {
	matched, _ := regexp.MatchString(`^#[0-9A-Fa-f]{6}$`, color)
	return matched
}

func (s *ChatServer) logToFile(message string) {
	timestamp := time.Now().Format("2006-01-02 15:04:05")
	logMessage := fmt.Sprintf("[%s] %s\n", timestamp, message)

	// Log to console and append to log file
	fmt.Print(logMessage)
	file, err := os.OpenFile(s.logFile, os.O_APPEND|os.O_WRONLY, 0644)
	if err != nil {
		fmt.Printf("❌ Ошибка записи в лог-файл: %v\n", err)
		return
	}
	defer file.Close()

	file.WriteString(logMessage)
}

// setLastMessage сохраняет последнее сообщение для данного ника
func (s *ChatServer) setLastMessage(nickname string, msg Message) {
	if nickname == "" {
		return
	}
	s.lastMessagesMutex.Lock()
	defer s.lastMessagesMutex.Unlock()
	s.lastMessages[nickname] = msg
}

// getLastMessage возвращает последнее сообщение для ника и true, если оно найдено
func (s *ChatServer) getLastMessage(nickname string) (Message, bool) {
	s.lastMessagesMutex.RLock()
	defer s.lastMessagesMutex.RUnlock()
	msg, ok := s.lastMessages[nickname]
	return msg, ok
}

// Функции для работы с WebSocket сообщениями
func (s *ChatServer) sendJSONMessage(client *Client, msg Message) error {
	select {
	case client.send <- msg:
		return nil
	default:
		close(client.send)
		return fmt.Errorf("канал отправки заблокирован")
	}
}

func (s *ChatServer) readJSONMessage(conn *websocket.Conn) (*Message, error) {
	_, message, err := conn.ReadMessage()
	if err != nil {
		return nil, err
	}

	var msg Message
	err = json.Unmarshal(message, &msg)
	if err != nil {
		return nil, fmt.Errorf("ошибка парсинга JSON: %v", err)
	}

	return &msg, nil
}

// replaceWordsWithLengths заменяет слова в тексте на их длины
func replaceWordsWithLengths(text string) string {
	// Регулярное выражение для поиска слов (буквы, цифры, дефисы, апострофы)
	wordRegex := regexp.MustCompile(`\b[\p{L}\p{N}'-]+\b`)

	return wordRegex.ReplaceAllStringFunc(text, func(word string) string {
		return strconv.Itoa(len(word))
	})
}

func (s *ChatServer) Start() error {
	address := fmt.Sprintf("%s:%d", s.host, s.port)
	s.running = true

	// Настраиваем HTTP маршруты
	http.HandleFunc("/ws", s.handleWebSocket)
	http.HandleFunc("/", s.handleHome)

	startMessage := fmt.Sprintf("🚀 WebSocket чат-сервер запущен на %s\nWebSocket endpoint: ws://%s/ws\nОжидание подключений...", address, address)
	fmt.Println(startMessage)
	s.logToFile(fmt.Sprintf("Сервер запущен на %s", address))

	// Обработка сигналов для graceful shutdown
	go s.handleSignals()

	// Запускаем HTTP сервер
	return http.ListenAndServe(address, nil)
}

func (s *ChatServer) handleHome(w http.ResponseWriter, r *http.Request) {
	w.Header().Set("Content-Type", "text/html")
	fmt.Fprintf(w, `
<!DOCTYPE html>
<html>
<head>
    <title>WebSocket Chat Server</title>
</head>
<body>
    <h1>WebSocket Chat Server</h1>
    <p>Сервер запущен и готов к подключениям</p>
    <p>WebSocket endpoint: <code>ws://%s:%d/ws</code></p>
</body>
</html>
`, s.host, s.port)
}

func (s *ChatServer) handleWebSocket(w http.ResponseWriter, r *http.Request) {
	conn, err := s.upgrader.Upgrade(w, r, nil)
	if err != nil {
		log.Printf("❌ Ошибка обновления до WebSocket: %v", err)
		return
	}

	clientAddr := r.RemoteAddr
	connectionMessage := fmt.Sprintf("📱 Новое WebSocket подключение: %s", clientAddr)
	fmt.Println(connectionMessage)
	s.logToFile(connectionMessage)

	// Создаем клиента
	client := &Client{
		conn:            conn,
		address:         clientAddr,
		send:            make(chan Message, 256),
		blocked:         make(map[string]bool),
		favoriteUsers:   make(map[string]bool),
		showWordLengths: false,
	}

	// Добавляем клиента в список
	s.addClient(client)

	// Запускаем горутины для чтения и записи
	go s.writePump(client)
	go s.readPump(client)
}

// writePump отправляет сообщения клиенту
func (s *ChatServer) writePump(client *Client) {
	defer client.conn.Close()

	for {
		select {
		case message, ok := <-client.send:
			client.conn.SetWriteDeadline(time.Now().Add(10 * time.Second))
			if !ok {
				client.conn.WriteMessage(websocket.CloseMessage, []byte{})
				return
			}

			w, err := client.conn.NextWriter(websocket.TextMessage)
			if err != nil {
				return
			}

			jsonData, err := json.Marshal(message)
			if err != nil {
				log.Printf("❌ Ошибка сериализации JSON: %v", err)
				return
			}

			w.Write(jsonData)

			// Закрываем writer
			if err := w.Close(); err != nil {
				return
			}
		}
	}
}

// readPump читает сообщения от клиента
func (s *ChatServer) readPump(client *Client) {
	defer func() {
		s.disconnectClient(client)
		client.conn.Close()
	}()

	// Сначала обрабатываем аутентификацию
	if !s.handleAuthentication(client) {
		return
	}

	// Основной цикл чтения сообщений
	for {
		msg, err := s.readJSONMessage(client.conn)
		if err != nil {
			if websocket.IsUnexpectedCloseError(err, websocket.CloseGoingAway, websocket.CloseAbnormalClosure) {
				log.Printf("❌ WebSocket ошибка: %v", err)
			}
			break
		}

		s.handleClientMessage(client, msg)
	}
}

func (s *ChatServer) handleAuthentication(client *Client) bool {
	// Извлекаем IP из адреса
	ip := strings.Split(client.address, ":")[0]

	// Проверяем историю для этого IP
	previousNickname := s.getPreviousNickname(ip)

	// Если есть предыдущий никнейм, предлагаем его
	if previousNickname != "" {
		msg := Message{
			Type:    "nick_prompt",
			Content: previousNickname,
		}
		s.sendJSONMessage(client, msg)
		fmt.Printf("📝 Предлагаем никнейм '%s' для IP %s\n", previousNickname, ip)
	} else {
		msg := Message{Type: "nick_request"}
		s.sendJSONMessage(client, msg)
	}

	// Читаем JSON сообщение с никнеймом
	nickMsg, err := s.readJSONMessage(client.conn)
	if err != nil {
		fmt.Printf("❌ Ошибка чтения никнейма от %s: %v\n", client.address, err)
		return false
	}

	if nickMsg.Type != "nick" {
		errorMsg := Message{
			Type:  "error",
			Error: "Ожидается сообщение с никнеймом",
		}
		s.sendJSONMessage(client, errorMsg)
		return false
	}

	nickname := strings.TrimSpace(nickMsg.Content)
	if nickname == "" {
		errorMsg := Message{
			Type:  "error",
			Error: "Никнейм не может быть пустым",
		}
		s.sendJSONMessage(client, errorMsg)
		return false
	}

	// Проверяем, не занят ли никнейм
	if s.isNicknameTaken(nickname) {
		errorMsg := Message{
			Type:  "error",
			Error: "Никнейм уже занят",
		}
		s.sendJSONMessage(client, errorMsg)
		return false
	}

	// Сохраняем в историю
	s.saveNicknameHistory(ip, nickname)

	// Устанавливаем никнейм клиента
	client.nickname = nickname

	// Отправляем подтверждение
	successMsg := Message{Type: "nick_ok"}
	s.sendJSONMessage(client, successMsg)

	// ТОЛЬКО ПОСЛЕ успешной аутентификации доставляем отложенные сообщения
	s.deliverOfflineMessages(client)

	// Уведомляем всех о новом пользователе
	joinMessage := fmt.Sprintf("🟢 %s присоединился к чату", nickname)

	// Добавляем информацию о повторном входе, если применимо
	if previousNickname != "" && previousNickname == nickname {
		joinMessage = fmt.Sprintf("🟢 %s вернулся в чат", nickname)
	}

	s.broadcastJSONMessage(Message{
		Type:      "system",
		Content:   joinMessage,
		Timestamp: time.Now().Format("15:04:05"),
	}, client)
	fmt.Printf("✅ %s (%s) присоединился к чату\n", nickname, client.address)

	// Отправляем список пользователей новому клиенту
	s.sendUserListJSON(client)

	return true
}

func (s *ChatServer) getOrCreateMailbox(nickname string) *Mailbox {
	s.mailboxMutex.Lock()
	defer s.mailboxMutex.Unlock()

	if mailbox, exists := s.mailboxes[nickname]; exists {
		return mailbox
	}

	mailbox := &Mailbox{
		Messages: make([]MailboxMessage, 0),
	}
	s.mailboxes[nickname] = mailbox
	return mailbox
}

func (s *ChatServer) addOfflineMessage(to, from, message string) bool {
	mailbox := s.getOrCreateMailbox(to)
	mailbox.Mutex.Lock()
	defer mailbox.Mutex.Unlock()

	// Проверяем лимит сообщений (максимум 10)
	if len(mailbox.Messages) >= 10 {
		return false // Ящик переполнен
	}

	mailbox.Messages = append(mailbox.Messages, MailboxMessage{
		From:    from,
		Message: message,
		Time:    time.Now(),
	})
	return true
}

func (s *ChatServer) deliverOfflineMessages(client *Client) {
	mailbox := s.getOrCreateMailbox(client.nickname)
	mailbox.Mutex.Lock()
	defer mailbox.Mutex.Unlock()

	if len(mailbox.Messages) == 0 {
		return
	}

	// Доставляем все сообщения
	for _, msg := range mailbox.Messages {
		timestamp := msg.Time.Format("15:04:05")
		content := msg.Message

		// Применяем фильтр длин слов если включен
		if client.showWordLengths {
			content = replaceWordsWithLengths(msg.Message)
		}

		s.sendJSONMessage(client, Message{
			Type:      "offline_message",
			Content:   content,
			From:      msg.From,
			Timestamp: timestamp,
			Flags:     map[string]bool{"offline": true},
		})
	}

	// Уведомляем пользователя
	s.sendJSONMessage(client, Message{
		Type:    "offline_delivered",
		Content: fmt.Sprintf("Вам доставлено %d отложенных сообщений", len(mailbox.Messages)),
	})

	// Очищаем ящик после доставки
	mailbox.Messages = make([]MailboxMessage, 0)
}

func (s *ChatServer) getMailboxStatusJSON(client *Client) {
	mailbox := s.getOrCreateMailbox(client.nickname)
	mailbox.Mutex.RLock()
	defer mailbox.Mutex.RUnlock()

	count := len(mailbox.Messages)
	if count == 0 {
		s.sendJSONMessage(client, Message{
			Type:    "mailbox_status",
			Content: "Ваш почтовый ящик пуст",
		})
	} else {
		s.sendJSONMessage(client, Message{
			Type:    "mailbox_status",
			Content: fmt.Sprintf("У вас %d отложенных сообщений", count),
		})
	}
}

func (s *ChatServer) getPreviousNickname(ip string) string {
	s.historyMutex.RLock()
	defer s.historyMutex.RUnlock()

	return s.userHistory[ip]
}

func (s *ChatServer) saveNicknameHistory(ip, nickname string) {
	s.historyMutex.Lock()
	defer s.historyMutex.Unlock()

	s.userHistory[ip] = nickname
}

func (s *ChatServer) findClientByNickname(nickname string) *Client {
	s.mutex.Lock()
	defer s.mutex.Unlock()

	for client := range s.clients {
		if client.nickname == nickname {
			return client
		}
	}
	return nil
}

// updateLastWriter обновляет информацию о последнем писавшем пользователе
func (s *ChatServer) updateLastWriter(nickname string) {
	s.lastWriterMutex.Lock()
	defer s.lastWriterMutex.Unlock()

	s.lastWriter = nickname
	s.lastWriteTime = time.Now()
}

// getLastWriter получает информацию о последнем писавшем пользователе
func (s *ChatServer) getLastWriter() (string, time.Time) {
	s.lastWriterMutex.RLock()
	defer s.lastWriterMutex.RUnlock()

	return s.lastWriter, s.lastWriteTime
}

// handleClientMessage обрабатывает сообщения от клиента
func (s *ChatServer) handleClientMessage(client *Client, msg *Message) {
	switch msg.Type {
	case "message":
		chatMessage := fmt.Sprintf("💬 %s: %s", client.nickname, msg.Content)
		fmt.Println(chatMessage)
		s.logToFile(chatMessage)
		// Обычное сообщение в чат
<<<<<<< HEAD
		// Обновляем информацию о последнем писавшем
		s.updateLastWriter(client.nickname)

=======
		// Сохраняем как последнее сообщение отправителя
		s.setLastMessage(client.nickname, Message{
			Type:      "chat",
			Content:   msg.Content,
			From:      client.nickname,
			Timestamp: time.Now().Format("15:04:05"),
			Flags:     msg.Flags,
		})
>>>>>>> 0003481f
		s.broadcastJSONMessage(Message{
			Type:      "chat",
			Content:   msg.Content,
			From:      client.nickname,
			Timestamp: time.Now().Format("15:04:05"),
			Flags:     msg.Flags,
		}, client)

	case "private":
		// Личное сообщение
<<<<<<< HEAD
		// Обновляем информацию о последнем писавшем
		s.updateLastWriter(client.nickname)
=======
		// Специальная обработка команд, адресованных встроенному нику 'server'
		lowerTo := strings.ToLower(msg.To)
		if lowerTo == "server" || lowerTo == "agent" {
			// Ожидаем команды вида: last <ник> или #last <ник>
			parts := strings.Fields(msg.Content)
			if len(parts) >= 2 && (strings.ToLower(parts[0]) == "last" || strings.ToLower(parts[0]) == "#last") {
				target := parts[1]
				if lm, ok := s.getLastMessage(target); ok {
					s.sendJSONMessage(client, Message{
						Type:      "last_result",
						Content:   fmt.Sprintf("Последнее сообщение %s: %s", target, lm.Content),
						From:      target,
						Timestamp: lm.Timestamp,
					})
				} else {
					s.sendJSONMessage(client, Message{
						Type:    "last_result",
						Content: fmt.Sprintf("Нет сообщений от %s", target),
					})
				}
			} else {
				s.sendJSONMessage(client, Message{
					Type:  "error",
					Error: "Использование: @server last <ник>",
				})
			}
			return
		}
>>>>>>> 0003481f

		targetClient := s.findClientByNickname(msg.To)
		if targetClient != nil && targetClient != client {
			// Проверяем блокировку
			if targetClient.blocked[client.nickname] {
				s.sendJSONMessage(client, Message{
					Type:  "error",
					Error: fmt.Sprintf("Пользователь %s заблокировал вас", msg.To),
				})
				return
			}

			timestamp := time.Now().Format("15:04:05")
			// Отправляем получателю
			privateMsg := Message{
				Type:      "private",
				Content:   msg.Content,
				From:      client.nickname,
				To:        msg.To,
				Timestamp: timestamp,
				Flags:     map[string]bool{"private": true},
			}

			// Добавляем флаг "favorite" если отправитель в списке любимых получателя
			if targetClient.favoriteUsers[client.nickname] {
				privateMsg.Flags["favorite"] = true
			}

			// Добавляем цвет отправителя
			if client.color != "" {
				privateMsg.Data = map[string]string{"color": client.color}
			}

			s.sendJSONMessage(targetClient, privateMsg)
			// Отправляем подтверждение отправителю
			s.sendJSONMessage(client, Message{
				Type:      "private_sent",
				Content:   msg.Content,
				From:      client.nickname,
				To:        msg.To,
				Timestamp: timestamp,
				Flags:     map[string]bool{"private": true},
			})
			privateMessage := fmt.Sprintf("💌 ЛС от %s к %s: %s", client.nickname, msg.To, msg.Content)
			fmt.Println(privateMessage)
			s.logToFile(privateMessage)
		} else {
			// Пользователь оффлайн - сохраняем как отложенное сообщение
			if msg.To == client.nickname {
				s.sendJSONMessage(client, Message{
					Type:  "error",
					Error: "Нельзя отправить сообщение самому себе",
				})
				return
			}

			success := s.addOfflineMessage(msg.To, client.nickname, msg.Content)
			if success {
				timestamp := time.Now().Format("15:04:05")
				s.sendJSONMessage(client, Message{
					Type:      "offline_saved",
					Content:   fmt.Sprintf("Сообщение для %s сохранено (пользователь оффлайн)", msg.To),
					Timestamp: timestamp,
				})
				fmt.Printf("📮 %s оставил сообщение для %s (оффлайн): %s\n", client.nickname, msg.To, msg.Content)
			} else {
				s.sendJSONMessage(client, Message{
					Type:  "error",
					Error: fmt.Sprintf("Почтовый ящик %s переполнен (максимум 10 сообщений)", msg.To),
				})
			}
		}

	case "command":
		s.handleCommand(client, msg)

	default:
		s.sendJSONMessage(client, Message{
			Type:  "error",
			Error: "Неизвестный тип сообщения",
		})
	}
}

func (s *ChatServer) handleCommand(client *Client, msg *Message) {
	cmd := msg.Data["command"]

	switch cmd {
	case "help":
		s.sendHelpJSON(client)
	case "users":
		s.sendUserListJSON(client)
	case "mailbox":
		s.getMailboxStatusJSON(client)
	case "lastwriter":
		// Команда для вывода последнего писавшего пользователя
		s.sendLastWriterJSON(client)
	case "all":
		content := msg.Data["content"]
		if content == "" {
			s.sendJSONMessage(client, Message{
				Type:  "error",
				Error: "Использование: #all сообщение",
			})
			return
		}
		// Обновляем информацию о последнем писавшем
		s.updateLastWriter(client.nickname)

		timestamp := time.Now().Format("15:04:05")
		// Сохраняем последнее массовое сообщение отправителя
		s.setLastMessage(client.nickname, Message{
			Type:      "mass_private",
			Content:   content,
			From:      client.nickname,
			Timestamp: timestamp,
			Flags:     map[string]bool{"mass_private": true},
		})
		s.broadcastJSONMessage(Message{
			Type:      "mass_private",
			Content:   content,
			From:      client.nickname,
			Timestamp: timestamp,
			Flags:     map[string]bool{"mass_private": true},
		}, client)
		s.sendJSONMessage(client, Message{
			Type:      "mass_private_sent",
			Content:   content,
			From:      client.nickname,
			Timestamp: timestamp,
			Flags:     map[string]bool{"mass_private": true},
		})

	case "block":
		target := msg.Data["target"]
		if target == "" {
			s.sendJSONMessage(client, Message{
				Type:  "error",
				Error: "Использование: #block ник",
			})
			return
		}
		client.blocked[target] = true
		s.sendJSONMessage(client, Message{
			Type:    "blocked",
			Content: fmt.Sprintf("%s добавлен в чёрный список", target),
		})

	case "unblock":
		target := msg.Data["target"]
		if target == "" {
			s.sendJSONMessage(client, Message{
				Type:  "error",
				Error: "Использование: #unblock ник",
			})
			return
		}
		delete(client.blocked, target)
		s.sendJSONMessage(client, Message{
			Type:    "unblocked",
			Content: fmt.Sprintf("%s убран из чёрного списка", target),
		})

	case "fav":
		action := msg.Data["action"]
		target := msg.Data["target"]

		switch action {
		case "list":
			if len(client.favoriteUsers) == 0 {
				s.sendJSONMessage(client, Message{
					Type:    "fav_list",
					Users:   []string{},
					Content: "Ваш список любимых писателей пуст",
				})
			} else {
				var favList []string
				for user := range client.favoriteUsers {
					favList = append(favList, user)
				}
				s.sendJSONMessage(client, Message{
					Type:    "fav_list",
					Users:   favList,
					Content: fmt.Sprintf("Ваши любимые писатели (%d): %s", len(favList), strings.Join(favList, ", ")),
				})
			}
		case "clear":
			client.favoriteUsers = make(map[string]bool)
			s.sendJSONMessage(client, Message{
				Type:    "fav_cleared",
				Content: "Список любимых писателей очищен",
			})
		case "add", "remove":
			if target == "" {
				s.sendJSONMessage(client, Message{
					Type:  "error",
					Error: "Укажите никнейм пользователя",
				})
				return
			}

			if target == client.nickname {
				s.sendJSONMessage(client, Message{
					Type:  "error",
					Error: "Нельзя добавить себя в любимые писатели",
				})
				return
			}

			if !s.isNicknameTaken(target) {
				s.sendJSONMessage(client, Message{
					Type:  "error",
					Error: fmt.Sprintf("Пользователь %s не найден", target),
				})
				return
			}

			if action == "add" {
				if client.favoriteUsers[target] {
					s.sendJSONMessage(client, Message{
						Type:  "error",
						Error: fmt.Sprintf("%s уже в списке любимых писателей", target),
					})
				} else {
					client.favoriteUsers[target] = true
					s.sendJSONMessage(client, Message{
						Type:    "fav_added",
						Content: fmt.Sprintf("%s добавлен в список любимых писателей", target),
						Data:    map[string]string{"user": target},
					})
				}
			} else { // remove
				if !client.favoriteUsers[target] {
					s.sendJSONMessage(client, Message{
						Type:  "error",
						Error: fmt.Sprintf("%s не в списке любимых писателей", target),
					})
				} else {
					delete(client.favoriteUsers, target)
					s.sendJSONMessage(client, Message{
						Type:    "fav_removed",
						Content: fmt.Sprintf("%s удален из списка любимых писателей", target),
						Data:    map[string]string{"user": target},
					})
				}
			}
		default:
			s.sendJSONMessage(client, Message{
				Type:  "error",
				Error: "Неизвестная команда fav",
			})
		}
	case "last":
		// Ожидается msg.Data["target"] = ник
		target := msg.Data["target"]
		if target == "" {
			s.sendJSONMessage(client, Message{
				Type:  "error",
				Error: "Использование: #last <ник>",
			})
			return
		}
		if lm, ok := s.getLastMessage(target); ok {
			s.sendJSONMessage(client, Message{
				Type:      "last_result",
				Content:   lm.Content,
				From:      lm.From,
				Timestamp: lm.Timestamp,
				Data:      map[string]string{"type": lm.Type},
			})
		} else {
			s.sendJSONMessage(client, Message{
				Type:    "last_result",
				Content: fmt.Sprintf("Нет сообщений от %s", target),
			})
		}
	case "wordlengths":
		client.showWordLengths = !client.showWordLengths
		status := "выключен"
		if client.showWordLengths {
			status = "включен"
		}
		s.sendJSONMessage(client, Message{
			Type:    "wordlengths_toggle",
			Content: fmt.Sprintf("Режим показа длин слов %s", status),
		})

	case "log":
		s.sendLogFile(client)

	case "color":
		target := msg.Data["target"]
		if target == "" {
			// Random color
			client.color = generateRandomColor()
			s.sendJSONMessage(client, Message{
				Type:    "color_set",
				Content: fmt.Sprintf("Цвет текста сообщений установлен: %s", client.color),
				Data:    map[string]string{"color": client.color},
			})
		} else {
			// Validate hex color
			if !isValidHexColor(target) {
				s.sendJSONMessage(client, Message{
					Type:  "error",
					Error: "Неверный формат цвета. Используйте #RRGGBB (например, #FF0000)",
				})
				return
			}
			client.color = strings.ToUpper(target)
			s.sendJSONMessage(client, Message{
				Type:    "color_set",
				Content: fmt.Sprintf("Цвет текста сообщений установлен: %s", client.color),
				Data:    map[string]string{"color": client.color},
			})
		}

	default:
		s.sendJSONMessage(client, Message{
			Type:  "error",
			Error: "Неизвестная команда",
		})
	}
}

<<<<<<< HEAD
// sendLastWriterJSON отправляет информацию о последнем писавшем пользователе
func (s *ChatServer) sendLastWriterJSON(client *Client) {
	lastWriter, lastWriteTime := s.getLastWriter()

	if lastWriter == "" {
		s.sendJSONMessage(client, Message{
			Type:    "last_writer",
			Content: "Пока никто не писал в чат",
		})
	} else {
		timeStr := lastWriteTime.Format("15:04:05")
		s.sendJSONMessage(client, Message{
			Type:      "last_writer",
			Content:   fmt.Sprintf("Последний писавший: %s в %s", lastWriter, timeStr),
			From:      lastWriter,
			Timestamp: timeStr,
		})
	}
}

// broadcastJSONMessage рассылает сообщение всем клиентам
=======
func (s *ChatServer) sendLogFile(client *Client) {
	content, err := ioutil.ReadFile(s.logFile)
	if err != nil {
		s.sendJSONMessage(client, Message{
			Type:  "error",
			Error: "Не удалось прочитать лог-файл",
		})
		return
	}

	s.sendJSONMessage(client, Message{
		Type:    "log",
		Content: string(content),
	})
}

>>>>>>> 0003481f
func (s *ChatServer) broadcastJSONMessage(msg Message, exclude *Client) {
	s.mutex.Lock()
	clients := make(map[*Client]bool)
	for client := range s.clients {
		clients[client] = true
	}
	s.mutex.Unlock()

	var disconnected []*Client

	for client := range clients {
		if exclude != nil && client == exclude {
			continue
		}

		// Проверяем блокировку для личных и массовых сообщений
		if (msg.Type == "private" || msg.Type == "mass_private") && client.blocked[msg.From] {
			continue
		}

		// Создаем копию сообщения для каждого клиента
		clientMsg := msg

		// Применяем фильтр длин слов если включен
		if client.showWordLengths && (msg.Type == "chat" || msg.Type == "private" || msg.Type == "mass_private") {
			clientMsg.Content = replaceWordsWithLengths(msg.Content)
		}

		// Добавляем флаг "favorite" если отправитель в списке любимых получателя
		if (msg.Type == "chat" || msg.Type == "mass_private") && client.favoriteUsers[msg.From] {
			if clientMsg.Flags == nil {
				clientMsg.Flags = make(map[string]bool)
			}
			clientMsg.Flags["favorite"] = true
		}

		// Добавляем цвет отправителя в Data
		if sender := s.findClientByNickname(msg.From); sender != nil && sender.color != "" {
			if clientMsg.Data == nil {
				clientMsg.Data = make(map[string]string)
			}
			clientMsg.Data["color"] = sender.color
		}

		err := s.sendJSONMessage(client, clientMsg)
		if err != nil {
			fmt.Printf("❌ Ошибка отправки сообщения %s: %v\n", client.nickname, err)
			disconnected = append(disconnected, client)
		}
	}

	// Удаляем отключившихся клиентов
	for _, client := range disconnected {
		s.removeClient(client)
		fmt.Printf("🔴 %s отключился (потеряна связь)\n", client.nickname)
		client.conn.Close()
	}
}

func (s *ChatServer) sendHelpJSON(client *Client) {
	helpData := map[string]string{
		"@ник сообщение": "личное сообщение",
		"#all сообщение": "массовое личное сообщение",
		"#users":         "список пользователей",
		"#help":          "эта справка",
		"#mailbox":       "проверить почтовый ящик",
		"#lastwriter":    "показать последнего писавшего пользователя",
		"#fav [ник]":     "добавить/удалить любимого писателя",
		"#fav list":      "показать список",
		"#fav clear":     "очистить список",
		"#block ник":     "добавить в чёрный список",
		"#unblock ник":   "убрать из чёрного списка",
		"#color":         "установить случайный цвет текста сообщений",
		"#color #hex":    "установить цвет текста сообщений (например, #FF0000)",
		"#log":           "получить содержимое лог-файла",
		"#wordlengths":   "переключить режим показа длин слов",
		"/quit":          "выход из чата",
	}

	s.sendJSONMessage(client, Message{
		Type: "help",
		Data: helpData,
	})
}
func (s *ChatServer) isNicknameTaken(nickname string) bool {
	s.mutex.Lock()
	defer s.mutex.Unlock()

	for client := range s.clients {
		if client.nickname == nickname {
			return true
		}
	}
	return false
}

func (s *ChatServer) addClient(client *Client) {
	s.mutex.Lock()
	defer s.mutex.Unlock()
	s.clients[client] = true
}

func (s *ChatServer) removeClient(client *Client) {
	s.mutex.Lock()
	defer s.mutex.Unlock()
	delete(s.clients, client)
}

func (s *ChatServer) sendUserListJSON(client *Client) {
	s.mutex.Lock()
	defer s.mutex.Unlock()

	var users []string
	for c := range s.clients {
		users = append(users, c.nickname)
	}

	s.sendJSONMessage(client, Message{
		Type:  "users",
		Users: users,
	})
}

func (s *ChatServer) disconnectClient(client *Client) {
	s.removeClient(client)
	client.conn.Close()

	if client.nickname != "" {
		leaveMessage := fmt.Sprintf("🔴 %s покинул чат", client.nickname)
		fmt.Println(leaveMessage)
		s.logToFile(leaveMessage)
		s.broadcastJSONMessage(Message{
			Type:      "system",
			Content:   leaveMessage,
			Timestamp: time.Now().Format("15:04:05"),
		}, nil)
	}
}

func (s *ChatServer) userExistsInHistory(nickname string) bool {
	s.historyMutex.RLock()
	defer s.historyMutex.RUnlock()

	for _, storedNickname := range s.userHistory {
		if storedNickname == nickname {
			return true
		}
	}
	return false
}

func (s *ChatServer) Shutdown() {
	if !s.running {
		return
	}

	s.running = false
	fmt.Println("\n🛑 Остановка сервера...")

	// Закрываем все клиентские соединения
	s.mutex.Lock()
	for client := range s.clients {
		close(client.send)
		client.conn.Close()
	}
	s.clients = make(map[*Client]bool)
	s.mutex.Unlock()

	// Удаляем лог-файл
	err := os.Remove(s.logFile)
	if err != nil {
		fmt.Printf("❌ Ошибка удаления лог-файла: %v\n", err)
	} else {
		fmt.Println("🗑️ Лог-файл удалён")
	}

	fmt.Println("✅ Сервер остановлен")
}

func (s *ChatServer) handleSignals() {
	sigChan := make(chan os.Signal, 1)
	signal.Notify(sigChan, os.Interrupt, syscall.SIGTERM)

	<-sigChan
	fmt.Println("\n🛑 Получен сигнал остановки...")
	s.Shutdown()
	os.Exit(0)
}

func getServerConfig() (string, int) {
	// Проверяем переменные окружения
	host := os.Getenv("SERVER_HOST")
	portStr := os.Getenv("SERVER_PORT")

	// Если переменные окружения не заданы, используем интерактивный ввод
	if host == "" && portStr == "" {
		reader := bufio.NewReader(os.Stdin)

		fmt.Println("=== 💬 WebSocket чат-сервер (Go) ===")
		fmt.Println("Введите адрес сервера (по умолчанию: 0.0.0.0)")
		fmt.Print("Адрес сервера [0.0.0.0]: ")

		hostInput, _ := reader.ReadString('\n')
		hostInput = strings.TrimSpace(hostInput)

		if hostInput == "" {
			hostInput = "0.0.0.0"
		}

		fmt.Print("Введите порт сервера (по умолчанию: 12345): ")
		portInput, _ := reader.ReadString('\n')
		portInput = strings.TrimSpace(portInput)

		var port int
		if portInput == "" {
			port = 12345
		} else {
			if _, err := fmt.Sscanf(portInput, "%d", &port); err != nil || port <= 0 || port >= 65536 {
				fmt.Printf("❌ Неверный порт, используем порт по умолчанию: 12345\n")
				port = 12345
			}
		}

		return hostInput, port
	}

	// Используем переменные окружения
	if host == "" {
		host = "0.0.0.0"
	}

	var port int
	if portStr == "" {
		port = 12345
	} else {
		if _, err := fmt.Sscanf(portStr, "%d", &port); err != nil || port <= 0 || port >= 65536 {
			fmt.Printf("❌ Неверный порт в переменной окружения SERVER_PORT, используем порт по умолчанию: 12345\n")
			port = 12345
		}
	}

	fmt.Println("=== 💬 WebSocket чат-сервер (Go) ===")
	fmt.Printf("Используются настройки из переменных окружения:\n")
	fmt.Printf("Адрес сервера: %s\n", host)
	fmt.Printf("Порт сервера: %d\n", port)

	return host, port
}

func main() {
	host, port := getServerConfig()

	fmt.Printf("🚀 Запуск сервера на %s:%d\n", host, port)
	fmt.Println("Для остановки нажмите Ctrl+C")
	fmt.Println()

	server := NewChatServer(host, port)

	err := server.Start()
	if err != nil {
		fmt.Printf("❌ Ошибка: %v\n", err)
		os.Exit(1)
	}
}<|MERGE_RESOLUTION|>--- conflicted
+++ resolved
@@ -56,21 +56,6 @@
 }
 
 type ChatServer struct {
-<<<<<<< HEAD
-	host            string
-	port            int
-	clients         map[*Client]bool
-	mutex           sync.Mutex
-	running         bool
-	userHistory     map[string]string
-	historyMutex    sync.RWMutex
-	mailboxes       map[string]*Mailbox // никнейм -> почтовый ящик
-	mailboxMutex    sync.RWMutex
-	upgrader        websocket.Upgrader
-	lastWriter      string
-	lastWriteTime   time.Time
-	lastWriterMutex sync.RWMutex
-=======
 	host         string
 	port         int
 	clients      map[*Client]bool
@@ -85,7 +70,9 @@
 	// lastMessages хранит последнее отправленное сообщение для каждого ника
 	lastMessages      map[string]Message
 	lastMessagesMutex sync.RWMutex
->>>>>>> 0003481f
+	lastWriter      string
+	lastWriteTime   time.Time
+	lastWriterMutex sync.RWMutex
 }
 
 func NewChatServer(host string, port int) *ChatServer {
@@ -552,11 +539,6 @@
 		fmt.Println(chatMessage)
 		s.logToFile(chatMessage)
 		// Обычное сообщение в чат
-<<<<<<< HEAD
-		// Обновляем информацию о последнем писавшем
-		s.updateLastWriter(client.nickname)
-
-=======
 		// Сохраняем как последнее сообщение отправителя
 		s.setLastMessage(client.nickname, Message{
 			Type:      "chat",
@@ -565,7 +547,9 @@
 			Timestamp: time.Now().Format("15:04:05"),
 			Flags:     msg.Flags,
 		})
->>>>>>> 0003481f
+		// Обновляем информацию о последнем писавшем
+		s.updateLastWriter(client.nickname)
+
 		s.broadcastJSONMessage(Message{
 			Type:      "chat",
 			Content:   msg.Content,
@@ -576,10 +560,9 @@
 
 	case "private":
 		// Личное сообщение
-<<<<<<< HEAD
 		// Обновляем информацию о последнем писавшем
 		s.updateLastWriter(client.nickname)
-=======
+
 		// Специальная обработка команд, адресованных встроенному нику 'server'
 		lowerTo := strings.ToLower(msg.To)
 		if lowerTo == "server" || lowerTo == "agent" {
@@ -608,7 +591,6 @@
 			}
 			return
 		}
->>>>>>> 0003481f
 
 		targetClient := s.findClientByNickname(msg.To)
 		if targetClient != nil && targetClient != client {
@@ -934,7 +916,6 @@
 	}
 }
 
-<<<<<<< HEAD
 // sendLastWriterJSON отправляет информацию о последнем писавшем пользователе
 func (s *ChatServer) sendLastWriterJSON(client *Client) {
 	lastWriter, lastWriteTime := s.getLastWriter()
@@ -956,7 +937,6 @@
 }
 
 // broadcastJSONMessage рассылает сообщение всем клиентам
-=======
 func (s *ChatServer) sendLogFile(client *Client) {
 	content, err := ioutil.ReadFile(s.logFile)
 	if err != nil {
@@ -973,7 +953,6 @@
 	})
 }
 
->>>>>>> 0003481f
 func (s *ChatServer) broadcastJSONMessage(msg Message, exclude *Client) {
 	s.mutex.Lock()
 	clients := make(map[*Client]bool)
