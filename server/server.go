package main

import (
	"bufio"
	"encoding/json"
	"fmt"
	"io/ioutil"
	"log"
	"math/rand"
	"net/http"
	"os"
	"os/signal"
	"regexp"
	"strconv"
	"strings"
	"sync"
	"syscall"
	"time"

	"github.com/gorilla/websocket"
)

// JSON структуры для сообщений
type Message struct {
	Type      string            `json:"type"`
	Content   string            `json:"content,omitempty"`
	From      string            `json:"from,omitempty"`
	To        string            `json:"to,omitempty"`
	Timestamp string            `json:"timestamp,omitempty"`
	Users     []string          `json:"users,omitempty"`
	Flags     map[string]bool   `json:"flags,omitempty"`
	Error     string            `json:"error,omitempty"`
	Data      map[string]string `json:"data,omitempty"`
}

type Client struct {
	conn            *websocket.Conn
	nickname        string
	address         string
	send            chan Message
	blocked         map[string]bool
	favoriteUsers   map[string]bool
	showWordLengths bool
	showUppercase   bool
	color           string // Hex color for user messages
}

type MailboxMessage struct {
	From    string
	Message string
	Time    time.Time
}

type Mailbox struct {
	Messages []MailboxMessage
	Mutex    sync.RWMutex
}

type ChatServer struct {
	host         string
	port         int
	clients      map[*Client]bool
	mutex        sync.Mutex
	running      bool
	userHistory  map[string]string
	historyMutex sync.RWMutex
	mailboxes    map[string]*Mailbox // никнейм -> почтовый ящик
	mailboxMutex sync.RWMutex
	upgrader     websocket.Upgrader
	logFile      string
	// lastMessages хранит последнее отправленное сообщение для каждого ника
	lastMessages      map[string]Message
	lastMessagesMutex sync.RWMutex
	lastWriter      string
	lastWriteTime   time.Time
	lastWriterMutex sync.RWMutex
}

func NewChatServer(host string, port int) *ChatServer {
	logFile := "server.log"
	file, err := os.Create(logFile)
	if err != nil {
		log.Fatalf("❌ Не удалось создать лог-файл: %v", err)
	}
	file.Close()

	return &ChatServer{
		host:         host,
		port:         port,
		clients:      make(map[*Client]bool),
		running:      false,
		userHistory:  make(map[string]string),
		mailboxes:    make(map[string]*Mailbox),
		lastMessages: make(map[string]Message),
		upgrader: websocket.Upgrader{
			CheckOrigin: func(r *http.Request) bool {
				return true // Разрешаем подключения с любых источников
			},
		},
		logFile: logFile,
	}
}

// generateRandomColor generates a random hex color
func generateRandomColor() string {
	rand.Seed(time.Now().UnixNano())
	return fmt.Sprintf("#%06X", rand.Intn(0xFFFFFF))
}

// isValidHexColor validates if a string is a valid 6-character hex color
func isValidHexColor(color string) bool {
	matched, _ := regexp.MatchString(`^#[0-9A-Fa-f]{6}$`, color)
	return matched
}

func (s *ChatServer) logToFile(message string) {
	timestamp := time.Now().Format("2006-01-02 15:04:05")
	logMessage := fmt.Sprintf("[%s] %s\n", timestamp, message)

	// Log to console and append to log file
	fmt.Print(logMessage)
	file, err := os.OpenFile(s.logFile, os.O_APPEND|os.O_WRONLY, 0644)
	if err != nil {
		fmt.Printf("❌ Ошибка записи в лог-файл: %v\n", err)
		return
	}
	defer file.Close()

	file.WriteString(logMessage)
}
<<<<<<< HEAD
=======

>>>>>>> 70b15551
// setLastMessage сохраняет последнее сообщение для данного ника
func (s *ChatServer) setLastMessage(nickname string, msg Message) {
	if nickname == "" {
		return
	}
	s.lastMessagesMutex.Lock()
	defer s.lastMessagesMutex.Unlock()
	s.lastMessages[nickname] = msg
}

// getLastMessage возвращает последнее сообщение для ника и true, если оно найдено
func (s *ChatServer) getLastMessage(nickname string) (Message, bool) {
	s.lastMessagesMutex.RLock()
	defer s.lastMessagesMutex.RUnlock()
	msg, ok := s.lastMessages[nickname]
	return msg, ok
}

// Функции для работы с WebSocket сообщениями
func (s *ChatServer) sendJSONMessage(client *Client, msg Message) error {
	select {
	case client.send <- msg:
		return nil
	default:
		close(client.send)
		return fmt.Errorf("канал отправки заблокирован")
	}
}

func (s *ChatServer) readJSONMessage(conn *websocket.Conn) (*Message, error) {
	_, message, err := conn.ReadMessage()
	if err != nil {
		return nil, err
	}

	var msg Message
	err = json.Unmarshal(message, &msg)
	if err != nil {
		return nil, fmt.Errorf("ошибка парсинга JSON: %v", err)
	}

	return &msg, nil
}

// replaceWordsWithLengths заменяет слова в тексте на их длины
func replaceWordsWithLengths(text string) string {
	// Регулярное выражение для поиска слов (буквы, цифры, дефисы, апострофы)
	wordRegex := regexp.MustCompile(`\b[\p{L}\p{N}'-]+\b`)

	return wordRegex.ReplaceAllStringFunc(text, func(word string) string {
		return strconv.Itoa(len(word))
	})
}

func (s *ChatServer) Start() error {
	address := fmt.Sprintf("%s:%d", s.host, s.port)
	s.running = true

	// Настраиваем HTTP маршруты
	http.HandleFunc("/ws", s.handleWebSocket)
	http.HandleFunc("/", s.handleHome)

	startMessage := fmt.Sprintf("🚀 WebSocket чат-сервер запущен на %s\nWebSocket endpoint: ws://%s/ws\nОжидание подключений...", address, address)
	fmt.Println(startMessage)
	s.logToFile(fmt.Sprintf("Сервер запущен на %s", address))

	// Обработка сигналов для graceful shutdown
	go s.handleSignals()

	// Запускаем HTTP сервер
	return http.ListenAndServe(address, nil)
}

func (s *ChatServer) handleHome(w http.ResponseWriter, r *http.Request) {
	w.Header().Set("Content-Type", "text/html")
	fmt.Fprintf(w, `
<!DOCTYPE html>
<html>
<head>
    <title>WebSocket Chat Server</title>
</head>
<body>
    <h1>WebSocket Chat Server</h1>
    <p>Сервер запущен и готов к подключениям</p>
    <p>WebSocket endpoint: <code>ws://%s:%d/ws</code></p>
</body>
</html>
`, s.host, s.port)
}

func (s *ChatServer) handleWebSocket(w http.ResponseWriter, r *http.Request) {
	conn, err := s.upgrader.Upgrade(w, r, nil)
	if err != nil {
		log.Printf("❌ Ошибка обновления до WebSocket: %v", err)
		return
	}

	clientAddr := r.RemoteAddr
	connectionMessage := fmt.Sprintf("📱 Новое WebSocket подключение: %s", clientAddr)
	fmt.Println(connectionMessage)
	s.logToFile(connectionMessage)

	// Создаем клиента
	client := &Client{
		conn:            conn,
		address:         clientAddr,
		send:            make(chan Message, 256),
		blocked:         make(map[string]bool),
		favoriteUsers:   make(map[string]bool),
		showWordLengths: false,
	}

	// Добавляем клиента в список
	s.addClient(client)

	// Запускаем горутины для чтения и записи
	go s.writePump(client)
	go s.readPump(client)
}

// writePump отправляет сообщения клиенту
func (s *ChatServer) writePump(client *Client) {
	defer client.conn.Close()

	for {
		select {
		case message, ok := <-client.send:
			client.conn.SetWriteDeadline(time.Now().Add(10 * time.Second))
			if !ok {
				client.conn.WriteMessage(websocket.CloseMessage, []byte{})
				return
			}

			w, err := client.conn.NextWriter(websocket.TextMessage)
			if err != nil {
				return
			}

			jsonData, err := json.Marshal(message)
			if err != nil {
				log.Printf("❌ Ошибка сериализации JSON: %v", err)
				return
			}

			w.Write(jsonData)

			// Закрываем writer
			if err := w.Close(); err != nil {
				return
			}
		}
	}
}

// readPump читает сообщения от клиента
func (s *ChatServer) readPump(client *Client) {
	defer func() {
		s.disconnectClient(client)
		client.conn.Close()
	}()

	// Сначала обрабатываем аутентификацию
	if !s.handleAuthentication(client) {
		return
	}

	// Основной цикл чтения сообщений
	for {
		msg, err := s.readJSONMessage(client.conn)
		if err != nil {
			if websocket.IsUnexpectedCloseError(err, websocket.CloseGoingAway, websocket.CloseAbnormalClosure) {
				log.Printf("❌ WebSocket ошибка: %v", err)
			}
			break
		}

		s.handleClientMessage(client, msg)
	}
}

func (s *ChatServer) handleAuthentication(client *Client) bool {
	// Извлекаем IP из адреса
	ip := strings.Split(client.address, ":")[0]

	// Проверяем историю для этого IP
	previousNickname := s.getPreviousNickname(ip)

	// Если есть предыдущий никнейм, предлагаем его
	if previousNickname != "" {
		msg := Message{
			Type:    "nick_prompt",
			Content: previousNickname,
		}
		s.sendJSONMessage(client, msg)
		fmt.Printf("📝 Предлагаем никнейм '%s' для IP %s\n", previousNickname, ip)
	} else {
		msg := Message{Type: "nick_request"}
		s.sendJSONMessage(client, msg)
	}

	// Читаем JSON сообщение с никнеймом
	nickMsg, err := s.readJSONMessage(client.conn)
	if err != nil {
		fmt.Printf("❌ Ошибка чтения никнейма от %s: %v\n", client.address, err)
		return false
	}

	if nickMsg.Type != "nick" {
		errorMsg := Message{
			Type:  "error",
			Error: "Ожидается сообщение с никнеймом",
		}
		s.sendJSONMessage(client, errorMsg)
		return false
	}

	nickname := strings.TrimSpace(nickMsg.Content)
	if nickname == "" {
		errorMsg := Message{
			Type:  "error",
			Error: "Никнейм не может быть пустым",
		}
		s.sendJSONMessage(client, errorMsg)
		return false
	}

	// Проверяем, не занят ли никнейм
	if s.isNicknameTaken(nickname) {
		errorMsg := Message{
			Type:  "error",
			Error: "Никнейм уже занят",
		}
		s.sendJSONMessage(client, errorMsg)
		return false
	}

	// Сохраняем в историю
	s.saveNicknameHistory(ip, nickname)

	// Устанавливаем никнейм клиента
	client.nickname = nickname

	// Отправляем подтверждение
	successMsg := Message{Type: "nick_ok"}
	s.sendJSONMessage(client, successMsg)

	// ТОЛЬКО ПОСЛЕ успешной аутентификации доставляем отложенные сообщения
	s.deliverOfflineMessages(client)

	// Уведомляем всех о новом пользователе
	joinMessage := fmt.Sprintf("🟢 %s присоединился к чату", nickname)

	// Добавляем информацию о повторном входе, если применимо
	if previousNickname != "" && previousNickname == nickname {
		joinMessage = fmt.Sprintf("🟢 %s вернулся в чат", nickname)
	}

	s.broadcastJSONMessage(Message{
		Type:      "system",
		Content:   joinMessage,
		Timestamp: time.Now().Format("15:04:05"),
	}, client)
	fmt.Printf("✅ %s (%s) присоединился к чату\n", nickname, client.address)

	// Отправляем список пользователей новому клиенту
	s.sendUserListJSON(client)

	return true
}

func (s *ChatServer) getOrCreateMailbox(nickname string) *Mailbox {
	s.mailboxMutex.Lock()
	defer s.mailboxMutex.Unlock()

	if mailbox, exists := s.mailboxes[nickname]; exists {
		return mailbox
	}

	mailbox := &Mailbox{
		Messages: make([]MailboxMessage, 0),
	}
	s.mailboxes[nickname] = mailbox
	return mailbox
}

func (s *ChatServer) addOfflineMessage(to, from, message string) bool {
	mailbox := s.getOrCreateMailbox(to)
	mailbox.Mutex.Lock()
	defer mailbox.Mutex.Unlock()

	// Проверяем лимит сообщений (максимум 10)
	if len(mailbox.Messages) >= 10 {
		return false // Ящик переполнен
	}

	mailbox.Messages = append(mailbox.Messages, MailboxMessage{
		From:    from,
		Message: message,
		Time:    time.Now(),
	})
	return true
}

func (s *ChatServer) deliverOfflineMessages(client *Client) {
	mailbox := s.getOrCreateMailbox(client.nickname)
	mailbox.Mutex.Lock()
	defer mailbox.Mutex.Unlock()

	if len(mailbox.Messages) == 0 {
		return
	}

	// Доставляем все сообщения
	for _, msg := range mailbox.Messages {
		timestamp := msg.Time.Format("15:04:05")
		content := msg.Message

		// Применяем фильтр длин слов если включен
		if client.showWordLengths {
			content = replaceWordsWithLengths(msg.Message)
		}

		s.sendJSONMessage(client, Message{
			Type:      "offline_message",
			Content:   content,
			From:      msg.From,
			Timestamp: timestamp,
			Flags:     map[string]bool{"offline": true},
		})
	}

	// Уведомляем пользователя
	s.sendJSONMessage(client, Message{
		Type:    "offline_delivered",
		Content: fmt.Sprintf("Вам доставлено %d отложенных сообщений", len(mailbox.Messages)),
	})

	// Очищаем ящик после доставки
	mailbox.Messages = make([]MailboxMessage, 0)
}

func (s *ChatServer) getMailboxStatusJSON(client *Client) {
	mailbox := s.getOrCreateMailbox(client.nickname)
	mailbox.Mutex.RLock()
	defer mailbox.Mutex.RUnlock()

	count := len(mailbox.Messages)
	if count == 0 {
		s.sendJSONMessage(client, Message{
			Type:    "mailbox_status",
			Content: "Ваш почтовый ящик пуст",
		})
	} else {
		s.sendJSONMessage(client, Message{
			Type:    "mailbox_status",
			Content: fmt.Sprintf("У вас %d отложенных сообщений", count),
		})
	}
}

func (s *ChatServer) getPreviousNickname(ip string) string {
	s.historyMutex.RLock()
	defer s.historyMutex.RUnlock()

	return s.userHistory[ip]
}

func (s *ChatServer) saveNicknameHistory(ip, nickname string) {
	s.historyMutex.Lock()
	defer s.historyMutex.Unlock()

	s.userHistory[ip] = nickname
}

func (s *ChatServer) findClientByNickname(nickname string) *Client {
	s.mutex.Lock()
	defer s.mutex.Unlock()

	for client := range s.clients {
		if client.nickname == nickname {
			return client
		}
	}
	return nil
}

// updateLastWriter обновляет информацию о последнем писавшем пользователе
func (s *ChatServer) updateLastWriter(nickname string) {
	s.lastWriterMutex.Lock()
	defer s.lastWriterMutex.Unlock()

	s.lastWriter = nickname
	s.lastWriteTime = time.Now()
}

// getLastWriter получает информацию о последнем писавшем пользователе
func (s *ChatServer) getLastWriter() (string, time.Time) {
	s.lastWriterMutex.RLock()
	defer s.lastWriterMutex.RUnlock()

	return s.lastWriter, s.lastWriteTime
}

// handleClientMessage обрабатывает сообщения от клиента
func (s *ChatServer) handleClientMessage(client *Client, msg *Message) {
	switch msg.Type {
	case "message":
		chatMessage := fmt.Sprintf("💬 %s: %s", client.nickname, msg.Content)
		fmt.Println(chatMessage)
		s.logToFile(chatMessage)
		// Обычное сообщение в чат
		// Учитываем режим капса у отправителя
		content := msg.Content
		if client.showUppercase {
			content = strings.ToUpper(content)
		}
		// Сохраняем как последнее сообщение отправителя
		s.setLastMessage(client.nickname, Message{
			Type:      "chat",
			Content:   content,
			From:      client.nickname,
			Timestamp: time.Now().Format("15:04:05"),
			Flags:     msg.Flags,
		})
		// Обновляем информацию о последнем писавшем
		s.updateLastWriter(client.nickname)

		s.broadcastJSONMessage(Message{
			Type:      "chat",
			Content:   content,
			From:      client.nickname,
			Timestamp: time.Now().Format("15:04:05"),
			Flags:     msg.Flags,
		}, client)

	case "private":
		// Личное сообщение
		// Обновляем информацию о последнем писавшем
		s.updateLastWriter(client.nickname)

		// Специальная обработка команд, адресованных встроенному нику 'server'
		lowerTo := strings.ToLower(msg.To)
		if lowerTo == "server" || lowerTo == "agent" {
			// Ожидаем команды вида: last <ник> или #last <ник>
			parts := strings.Fields(msg.Content)
			if len(parts) >= 2 && (strings.ToLower(parts[0]) == "last" || strings.ToLower(parts[0]) == "#last") {
				target := parts[1]
				if lm, ok := s.getLastMessage(target); ok {
					s.sendJSONMessage(client, Message{
						Type:      "last_result",
						Content:   fmt.Sprintf("Последнее сообщение %s: %s", target, lm.Content),
						From:      target,
						Timestamp: lm.Timestamp,
					})
				} else {
					s.sendJSONMessage(client, Message{
						Type:    "last_result",
						Content: fmt.Sprintf("Нет сообщений от %s", target),
					})
				}
			} else {
				s.sendJSONMessage(client, Message{
					Type:  "error",
					Error: "Использование: @server last <ник>",
				})
			}
			return
		}

		targetClient := s.findClientByNickname(msg.To)
		if targetClient != nil && targetClient != client {
			// Проверяем блокировку
			if targetClient.blocked[client.nickname] {
				s.sendJSONMessage(client, Message{
					Type:  "error",
					Error: fmt.Sprintf("Пользователь %s заблокировал вас", msg.To),
				})
				return
			}

			timestamp := time.Now().Format("15:04:05")
			// Отправляем получателю (учитываем капс у отправителя)
			pcontent := msg.Content
			if client.showUppercase {
				pcontent = strings.ToUpper(pcontent)
			}
			privateMsg := Message{
				Type:      "private",
				Content:   pcontent,
				From:      client.nickname,
				To:        msg.To,
				Timestamp: timestamp,
				Flags:     map[string]bool{"private": true},
			}

			// Добавляем флаг "favorite" если отправитель в списке любимых получателя
			if targetClient.favoriteUsers[client.nickname] {
				privateMsg.Flags["favorite"] = true
			}

			// Добавляем цвет отправителя
			if client.color != "" {
				privateMsg.Data = map[string]string{"color": client.color}
			}

			s.sendJSONMessage(targetClient, privateMsg)
			// Отправляем подтверждение отправителю
			s.sendJSONMessage(client, Message{
				Type:      "private_sent",
				Content:   msg.Content,
				From:      client.nickname,
				To:        msg.To,
				Timestamp: timestamp,
				Flags:     map[string]bool{"private": true},
			})
			privateMessage := fmt.Sprintf("💌 ЛС от %s к %s: %s", client.nickname, msg.To, msg.Content)
			fmt.Println(privateMessage)
			s.logToFile(privateMessage)
		} else {
			// Пользователь оффлайн - сохраняем как отложенное сообщение (учитывая капс)
			if msg.To == client.nickname {
				s.sendJSONMessage(client, Message{
					Type:  "error",
					Error: "Нельзя отправить сообщение самому себе",
				})
				return
			}

			offContent := msg.Content
			if client.showUppercase {
				offContent = strings.ToUpper(offContent)
			}
			success := s.addOfflineMessage(msg.To, client.nickname, offContent)
			if success {
				timestamp := time.Now().Format("15:04:05")
				s.sendJSONMessage(client, Message{
					Type:      "offline_saved",
					Content:   fmt.Sprintf("Сообщение для %s сохранено (пользователь оффлайн)", msg.To),
					Timestamp: timestamp,
				})
				fmt.Printf("📮 %s оставил сообщение для %s (оффлайн): %s\n", client.nickname, msg.To, msg.Content)
			} else {
				s.sendJSONMessage(client, Message{
					Type:  "error",
					Error: fmt.Sprintf("Почтовый ящик %s переполнен (максимум 10 сообщений)", msg.To),
				})
			}
		}

	case "command":
		s.handleCommand(client, msg)

	default:
		s.sendJSONMessage(client, Message{
			Type:  "error",
			Error: "Неизвестный тип сообщения",
		})
	}
}

func (s *ChatServer) handleCommand(client *Client, msg *Message) {
	cmd := msg.Data["command"]

	switch cmd {
	case "help":
		s.sendHelpJSON(client)
	case "users":
		s.sendUserListJSON(client)
	case "mailbox":
		s.getMailboxStatusJSON(client)
	case "lastwriter":
		// Команда для вывода последнего писавшего пользователя
		s.sendLastWriterJSON(client)
	case "all":
		content := msg.Data["content"]
		if content == "" {
			s.sendJSONMessage(client, Message{
				Type:  "error",
				Error: "Использование: #all сообщение",
			})
			return
		}
		// Обновляем информацию о последнем писавшем
		s.updateLastWriter(client.nickname)

		timestamp := time.Now().Format("15:04:05")
		// Учитываем режим капса у отправителя
		bcontent := content
		if client.showUppercase {
			bcontent = strings.ToUpper(bcontent)
		}
		// Сохраняем последнее массовое сообщение отправителя
		s.setLastMessage(client.nickname, Message{
			Type:      "mass_private",
			Content:   bcontent,
			From:      client.nickname,
			Timestamp: timestamp,
			Flags:     map[string]bool{"mass_private": true},
		})
		s.broadcastJSONMessage(Message{
			Type:      "mass_private",
			Content:   bcontent,
			From:      client.nickname,
			Timestamp: timestamp,
			Flags:     map[string]bool{"mass_private": true},
		}, client)
		s.sendJSONMessage(client, Message{
			Type:      "mass_private_sent",
			Content:   bcontent,
			From:      client.nickname,
			Timestamp: timestamp,
			Flags:     map[string]bool{"mass_private": true},
		})

	case "block":
		target := msg.Data["target"]
		if target == "" {
			s.sendJSONMessage(client, Message{
				Type:  "error",
				Error: "Использование: #block ник",
			})
			return
		}
		client.blocked[target] = true
		s.sendJSONMessage(client, Message{
			Type:    "blocked",
			Content: fmt.Sprintf("%s добавлен в чёрный список", target),
		})

	case "unblock":
		target := msg.Data["target"]
		if target == "" {
			s.sendJSONMessage(client, Message{
				Type:  "error",
				Error: "Использование: #unblock ник",
			})
			return
		}
		delete(client.blocked, target)
		s.sendJSONMessage(client, Message{
			Type:    "unblocked",
			Content: fmt.Sprintf("%s убран из чёрного списка", target),
		})

	case "fav":
		action := msg.Data["action"]
		target := msg.Data["target"]

		switch action {
		case "list":
			if len(client.favoriteUsers) == 0 {
				s.sendJSONMessage(client, Message{
					Type:    "fav_list",
					Users:   []string{},
					Content: "Ваш список любимых писателей пуст",
				})
			} else {
				var favList []string
				for user := range client.favoriteUsers {
					favList = append(favList, user)
				}
				s.sendJSONMessage(client, Message{
					Type:    "fav_list",
					Users:   favList,
					Content: fmt.Sprintf("Ваши любимые писатели (%d): %s", len(favList), strings.Join(favList, ", ")),
				})
			}
		case "clear":
			client.favoriteUsers = make(map[string]bool)
			s.sendJSONMessage(client, Message{
				Type:    "fav_cleared",
				Content: "Список любимых писателей очищен",
			})
		case "add", "remove":
			if target == "" {
				s.sendJSONMessage(client, Message{
					Type:  "error",
					Error: "Укажите никнейм пользователя",
				})
				return
			}

			if target == client.nickname {
				s.sendJSONMessage(client, Message{
					Type:  "error",
					Error: "Нельзя добавить себя в любимые писатели",
				})
				return
			}

			if !s.isNicknameTaken(target) {
				s.sendJSONMessage(client, Message{
					Type:  "error",
					Error: fmt.Sprintf("Пользователь %s не найден", target),
				})
				return
			}

			if action == "add" {
				if client.favoriteUsers[target] {
					s.sendJSONMessage(client, Message{
						Type:  "error",
						Error: fmt.Sprintf("%s уже в списке любимых писателей", target),
					})
				} else {
					client.favoriteUsers[target] = true
					s.sendJSONMessage(client, Message{
						Type:    "fav_added",
						Content: fmt.Sprintf("%s добавлен в список любимых писателей", target),
						Data:    map[string]string{"user": target},
					})
				}
			} else { // remove
				if !client.favoriteUsers[target] {
					s.sendJSONMessage(client, Message{
						Type:  "error",
						Error: fmt.Sprintf("%s не в списке любимых писателей", target),
					})
				} else {
					delete(client.favoriteUsers, target)
					s.sendJSONMessage(client, Message{
						Type:    "fav_removed",
						Content: fmt.Sprintf("%s удален из списка любимых писателей", target),
						Data:    map[string]string{"user": target},
					})
				}
			}
		default:
			s.sendJSONMessage(client, Message{
				Type:  "error",
				Error: "Неизвестная команда fav",
			})
		}
	case "last":
		// Ожидается msg.Data["target"] = ник
		target := msg.Data["target"]
		if target == "" {
			s.sendJSONMessage(client, Message{
				Type:  "error",
				Error: "Использование: #last <ник>",
			})
			return
		}
		if lm, ok := s.getLastMessage(target); ok {
			s.sendJSONMessage(client, Message{
				Type:      "last_result",
				Content:   lm.Content,
				From:      lm.From,
				Timestamp: lm.Timestamp,
				Data:      map[string]string{"type": lm.Type},
			})
		} else {
			s.sendJSONMessage(client, Message{
				Type:    "last_result",
				Content: fmt.Sprintf("Нет сообщений от %s", target),
			})
		}
	case "wordlengths":
		client.showWordLengths = !client.showWordLengths
		status := "выключен"
		if client.showWordLengths {
			status = "включен"
		}
		s.sendJSONMessage(client, Message{
			Type:    "wordlengths_toggle",
			Content: fmt.Sprintf("Режим показа длин слов %s", status),
		})

		case "upper":
			client.showUppercase = !client.showUppercase
			status := "выключен"
			if client.showUppercase {
				status = "включен"
			}
			s.sendJSONMessage(client, Message{
				Type:    "upper_toggle",
				Content: fmt.Sprintf("Режим капса %s", status),
			})
	case "log":
		s.sendLogFile(client)

<<<<<<< HEAD
	case "kick":
		targetNick := strings.TrimSpace(msg.Data["target"])
		reason := strings.TrimSpace(msg.Data["reason"]) // optional
		if targetNick == "" {
			s.sendJSONMessage(client, Message{
				Type:  "error",
				Error: "Использование: #kick <ник> [причина]",
			})
			return
		}
		if targetNick == client.nickname {
			s.sendJSONMessage(client, Message{
				Type:  "error",
				Error: "Нельзя кикнуть себя",
			})
			return
		}
		target := s.findClientByNickname(targetNick)
		if target == nil {
			s.sendJSONMessage(client, Message{
				Type:  "error",
				Error: fmt.Sprintf("Пользователь %s не найден", targetNick),
			})
			return
		}
		s.kickClient(target, client.nickname, reason)
		s.sendJSONMessage(client, Message{
			Type:    "info",
			Content: fmt.Sprintf("Пользователь %s кикнут", targetNick),
		})
=======
	case "color":
		target := msg.Data["target"]
		if target == "" {
			// Random color
			client.color = generateRandomColor()
			s.sendJSONMessage(client, Message{
				Type:    "color_set",
				Content: fmt.Sprintf("Цвет текста сообщений установлен: %s", client.color),
				Data:    map[string]string{"color": client.color},
			})
		} else {
			// Validate hex color
			if !isValidHexColor(target) {
				s.sendJSONMessage(client, Message{
					Type:  "error",
					Error: "Неверный формат цвета. Используйте #RRGGBB (например, #FF0000)",
				})
				return
			}
			client.color = strings.ToUpper(target)
			s.sendJSONMessage(client, Message{
				Type:    "color_set",
				Content: fmt.Sprintf("Цвет текста сообщений установлен: %s", client.color),
				Data:    map[string]string{"color": client.color},
			})
		}
>>>>>>> 70b15551

	default:
		s.sendJSONMessage(client, Message{
			Type:  "error",
			Error: "Неизвестная команда",
		})
	}
}

<<<<<<< HEAD
// kickClient принудительно отключает пользователя с уведомлением и логированием
func (s *ChatServer) kickClient(target *Client, by string, reason string) {
    if target == nil {
        return
    }
    if reason == "" {
        reason = "без причины"
    }

    timestamp := time.Now().Format("15:04:05")

    // Уведомляем целевого пользователя
    s.sendJSONMessage(target, Message{
        Type:      "system",
        Content:   fmt.Sprintf("Вас кикнул %s: %s", by, reason),
        Timestamp: timestamp,
        Flags:     map[string]bool{"kicked": true},
    })

    // Логируем и уведомляем остальных
    info := fmt.Sprintf("⛔ %s кикнул %s: %s", by, target.nickname, reason)
    fmt.Println(info)
    s.logToFile(info)
    s.broadcastJSONMessage(Message{
        Type:      "system",
        Content:   fmt.Sprintf("⛔ %s был кикнут (%s)", target.nickname, reason),
        Timestamp: timestamp,
    }, target)

    // Отключаем пользователя
    s.disconnectClient(target)
}

=======
// sendLastWriterJSON отправляет информацию о последнем писавшем пользователе
func (s *ChatServer) sendLastWriterJSON(client *Client) {
	lastWriter, lastWriteTime := s.getLastWriter()

	if lastWriter == "" {
		s.sendJSONMessage(client, Message{
			Type:    "last_writer",
			Content: "Пока никто не писал в чат",
		})
	} else {
		timeStr := lastWriteTime.Format("15:04:05")
		s.sendJSONMessage(client, Message{
			Type:      "last_writer",
			Content:   fmt.Sprintf("Последний писавший: %s в %s", lastWriter, timeStr),
			From:      lastWriter,
			Timestamp: timeStr,
		})
	}
}

// broadcastJSONMessage рассылает сообщение всем клиентам
>>>>>>> 70b15551
func (s *ChatServer) sendLogFile(client *Client) {
	content, err := ioutil.ReadFile(s.logFile)
	if err != nil {
		s.sendJSONMessage(client, Message{
			Type:  "error",
			Error: "Не удалось прочитать лог-файл",
		})
		return
	}

	s.sendJSONMessage(client, Message{
		Type:    "log",
		Content: string(content),
	})
}

func (s *ChatServer) broadcastJSONMessage(msg Message, exclude *Client) {
	s.mutex.Lock()
	clients := make(map[*Client]bool)
	for client := range s.clients {
		clients[client] = true
	}
	s.mutex.Unlock()

	var disconnected []*Client

	for client := range clients {
		if exclude != nil && client == exclude {
			continue
		}

		// Проверяем блокировку для личных и массовых сообщений
		if (msg.Type == "private" || msg.Type == "mass_private") && client.blocked[msg.From] {
			continue
		}

		// Создаем копию сообщения для каждого клиента
		clientMsg := msg

		// Применяем фильтр длин слов если включен
		if client.showWordLengths && (msg.Type == "chat" || msg.Type == "private" || msg.Type == "mass_private") {
			clientMsg.Content = replaceWordsWithLengths(msg.Content)
		}

		// Добавляем флаг "favorite" если отправитель в списке любимых получателя
		if (msg.Type == "chat" || msg.Type == "mass_private") && client.favoriteUsers[msg.From] {
			if clientMsg.Flags == nil {
				clientMsg.Flags = make(map[string]bool)
			}
			clientMsg.Flags["favorite"] = true
		}

		// Добавляем цвет отправителя в Data
		if sender := s.findClientByNickname(msg.From); sender != nil && sender.color != "" {
			if clientMsg.Data == nil {
				clientMsg.Data = make(map[string]string)
			}
			clientMsg.Data["color"] = sender.color
		}

		err := s.sendJSONMessage(client, clientMsg)
		if err != nil {
			fmt.Printf("❌ Ошибка отправки сообщения %s: %v\n", client.nickname, err)
			disconnected = append(disconnected, client)
		}
	}

	// Удаляем отключившихся клиентов
	for _, client := range disconnected {
		s.removeClient(client)
		fmt.Printf("🔴 %s отключился (потеряна связь)\n", client.nickname)
		client.conn.Close()
	}
}

func (s *ChatServer) sendHelpJSON(client *Client) {
	helpData := map[string]string{
		"@ник сообщение": "личное сообщение",
		"#all сообщение": "массовое личное сообщение",
		"#users":         "список пользователей",
		"#help":          "эта справка",
		"#mailbox":       "проверить почтовый ящик",
		"#lastwriter":    "показать последнего писавшего пользователя",
		"#fav [ник]":     "добавить/удалить любимого писателя",
		"#fav list":      "показать список",
		"#fav clear":     "очистить список",
		"#block ник":     "добавить в чёрный список",
		"#unblock ник":   "убрать из чёрного списка",
		"#color":         "установить случайный цвет текста сообщений",
		"#color #hex":    "установить цвет текста сообщений (например, #FF0000)",
		"#log":           "получить содержимое лог-файла",
		"#wordlengths":   "переключить режим показа длин слов",
<<<<<<< HEAD
        "#kick ник [причина]": "кикнуть пользователя с указанием причины",
=======
		"#upper":         "отображать ваши сообщения в верхнем регистре",
>>>>>>> 70b15551
		"/quit":          "выход из чата",
	}

	s.sendJSONMessage(client, Message{
		Type: "help",
		Data: helpData,
	})
}
func (s *ChatServer) isNicknameTaken(nickname string) bool {
	s.mutex.Lock()
	defer s.mutex.Unlock()

	for client := range s.clients {
		if client.nickname == nickname {
			return true
		}
	}
	return false
}

func (s *ChatServer) addClient(client *Client) {
	s.mutex.Lock()
	defer s.mutex.Unlock()
	s.clients[client] = true
}

func (s *ChatServer) removeClient(client *Client) {
	s.mutex.Lock()
	defer s.mutex.Unlock()
	delete(s.clients, client)
}

func (s *ChatServer) sendUserListJSON(client *Client) {
	s.mutex.Lock()
	defer s.mutex.Unlock()

	var users []string
	for c := range s.clients {
		users = append(users, c.nickname)
	}

	s.sendJSONMessage(client, Message{
		Type:  "users",
		Users: users,
	})
}

func (s *ChatServer) disconnectClient(client *Client) {
	s.removeClient(client)
	client.conn.Close()

	if client.nickname != "" {
		leaveMessage := fmt.Sprintf("🔴 %s покинул чат", client.nickname)
		fmt.Println(leaveMessage)
		s.logToFile(leaveMessage)
		s.broadcastJSONMessage(Message{
			Type:      "system",
			Content:   leaveMessage,
			Timestamp: time.Now().Format("15:04:05"),
		}, nil)
	}
}

func (s *ChatServer) userExistsInHistory(nickname string) bool {
	s.historyMutex.RLock()
	defer s.historyMutex.RUnlock()

	for _, storedNickname := range s.userHistory {
		if storedNickname == nickname {
			return true
		}
	}
	return false
}

func (s *ChatServer) Shutdown() {
	if !s.running {
		return
	}

	s.running = false
	fmt.Println("\n🛑 Остановка сервера...")

	// Закрываем все клиентские соединения
	s.mutex.Lock()
	for client := range s.clients {
		close(client.send)
		client.conn.Close()
	}
	s.clients = make(map[*Client]bool)
	s.mutex.Unlock()

	// Удаляем лог-файл
	err := os.Remove(s.logFile)
	if err != nil {
		fmt.Printf("❌ Ошибка удаления лог-файла: %v\n", err)
	} else {
		fmt.Println("🗑️ Лог-файл удалён")
	}

	fmt.Println("✅ Сервер остановлен")
}

func (s *ChatServer) handleSignals() {
	sigChan := make(chan os.Signal, 1)
	signal.Notify(sigChan, os.Interrupt, syscall.SIGTERM)

	<-sigChan
	fmt.Println("\n🛑 Получен сигнал остановки...")
	s.Shutdown()
	os.Exit(0)
}

func getServerConfig() (string, int) {
	// Проверяем переменные окружения
	host := os.Getenv("SERVER_HOST")
	portStr := os.Getenv("SERVER_PORT")

	// Если переменные окружения не заданы, используем интерактивный ввод
	if host == "" && portStr == "" {
		reader := bufio.NewReader(os.Stdin)

		fmt.Println("=== 💬 WebSocket чат-сервер (Go) ===")
		fmt.Println("Введите адрес сервера (по умолчанию: 0.0.0.0)")
		fmt.Print("Адрес сервера [0.0.0.0]: ")

		hostInput, _ := reader.ReadString('\n')
		hostInput = strings.TrimSpace(hostInput)

		if hostInput == "" {
			hostInput = "0.0.0.0"
		}

		fmt.Print("Введите порт сервера (по умолчанию: 12345): ")
		portInput, _ := reader.ReadString('\n')
		portInput = strings.TrimSpace(portInput)

		var port int
		if portInput == "" {
			port = 12345
		} else {
			if _, err := fmt.Sscanf(portInput, "%d", &port); err != nil || port <= 0 || port >= 65536 {
				fmt.Printf("❌ Неверный порт, используем порт по умолчанию: 12345\n")
				port = 12345
			}
		}

		return hostInput, port
	}

	// Используем переменные окружения
	if host == "" {
		host = "0.0.0.0"
	}

	var port int
	if portStr == "" {
		port = 12345
	} else {
		if _, err := fmt.Sscanf(portStr, "%d", &port); err != nil || port <= 0 || port >= 65536 {
			fmt.Printf("❌ Неверный порт в переменной окружения SERVER_PORT, используем порт по умолчанию: 12345\n")
			port = 12345
		}
	}

	fmt.Println("=== 💬 WebSocket чат-сервер (Go) ===")
	fmt.Printf("Используются настройки из переменных окружения:\n")
	fmt.Printf("Адрес сервера: %s\n", host)
	fmt.Printf("Порт сервера: %d\n", port)

	return host, port
}

func main() {
	host, port := getServerConfig()

	fmt.Printf("🚀 Запуск сервера на %s:%d\n", host, port)
	fmt.Println("Для остановки нажмите Ctrl+C")
	fmt.Println()

	server := NewChatServer(host, port)

	err := server.Start()
	if err != nil {
		fmt.Printf("❌ Ошибка: %v\n", err)
		os.Exit(1)
	}
}<|MERGE_RESOLUTION|>--- conflicted
+++ resolved
@@ -128,10 +128,7 @@
 
 	file.WriteString(logMessage)
 }
-<<<<<<< HEAD
-=======
-
->>>>>>> 70b15551
+
 // setLastMessage сохраняет последнее сообщение для данного ника
 func (s *ChatServer) setLastMessage(nickname string, msg Message) {
 	if nickname == "" {
@@ -913,7 +910,6 @@
 	case "log":
 		s.sendLogFile(client)
 
-<<<<<<< HEAD
 	case "kick":
 		targetNick := strings.TrimSpace(msg.Data["target"])
 		reason := strings.TrimSpace(msg.Data["reason"]) // optional
@@ -944,7 +940,6 @@
 			Type:    "info",
 			Content: fmt.Sprintf("Пользователь %s кикнут", targetNick),
 		})
-=======
 	case "color":
 		target := msg.Data["target"]
 		if target == "" {
@@ -971,7 +966,6 @@
 				Data:    map[string]string{"color": client.color},
 			})
 		}
->>>>>>> 70b15551
 
 	default:
 		s.sendJSONMessage(client, Message{
@@ -981,7 +975,6 @@
 	}
 }
 
-<<<<<<< HEAD
 // kickClient принудительно отключает пользователя с уведомлением и логированием
 func (s *ChatServer) kickClient(target *Client, by string, reason string) {
     if target == nil {
@@ -1015,7 +1008,6 @@
     s.disconnectClient(target)
 }
 
-=======
 // sendLastWriterJSON отправляет информацию о последнем писавшем пользователе
 func (s *ChatServer) sendLastWriterJSON(client *Client) {
 	lastWriter, lastWriteTime := s.getLastWriter()
@@ -1037,7 +1029,6 @@
 }
 
 // broadcastJSONMessage рассылает сообщение всем клиентам
->>>>>>> 70b15551
 func (s *ChatServer) sendLogFile(client *Client) {
 	content, err := ioutil.ReadFile(s.logFile)
 	if err != nil {
@@ -1130,11 +1121,8 @@
 		"#color #hex":    "установить цвет текста сообщений (например, #FF0000)",
 		"#log":           "получить содержимое лог-файла",
 		"#wordlengths":   "переключить режим показа длин слов",
-<<<<<<< HEAD
-        "#kick ник [причина]": "кикнуть пользователя с указанием причины",
-=======
+    "#kick ник [причина]": "кикнуть пользователя с указанием причины",
 		"#upper":         "отображать ваши сообщения в верхнем регистре",
->>>>>>> 70b15551
 		"/quit":          "выход из чата",
 	}
 
