package main

import (
	"bufio"
	"encoding/json"
	"fmt"
	"io/ioutil"
	"log"
	"math/rand"
	"net/http"
	"os"
	"os/signal"
	"regexp"
	"strconv"
	"strings"
	"sync"
	"syscall"
	"time"

	"github.com/gorilla/websocket"
)

// JSON структуры для сообщений
type Message struct {
	Type      string            `json:"type"`
	Content   string            `json:"content,omitempty"`
	From      string            `json:"from,omitempty"`
	To        string            `json:"to,omitempty"`
	Timestamp string            `json:"timestamp,omitempty"`
	Users     []string          `json:"users,omitempty"`
	Flags     map[string]bool   `json:"flags,omitempty"`
	Error     string            `json:"error,omitempty"`
	Data      map[string]string `json:"data,omitempty"`
}

type Client struct {
	conn            *websocket.Conn
	nickname        string
	address         string
	send            chan Message
	blocked         map[string]bool
	favoriteUsers   map[string]bool
	showWordLengths bool
	showUppercase   bool
	color           string // Hex color for user messages
}

type MailboxMessage struct {
	From    string
	Message string
	Time    time.Time
}

type Mailbox struct {
	Messages []MailboxMessage
	Mutex    sync.RWMutex
}

type ChatServer struct {
	host         string
	port         int
	clients      map[*Client]bool
	mutex        sync.Mutex
	running      bool
	userHistory  map[string]string
	historyMutex sync.RWMutex
	mailboxes    map[string]*Mailbox // никнейм -> почтовый ящик
	mailboxMutex sync.RWMutex
	upgrader     websocket.Upgrader
	logFile      string
	// lastMessages хранит последнее отправленное сообщение для каждого ника
	lastMessages      map[string]Message
	lastMessagesMutex sync.RWMutex
	lastWriter      string
	lastWriteTime   time.Time
	lastWriterMutex sync.RWMutex
}

func NewChatServer(host string, port int) *ChatServer {
	logFile := "server.log"
	file, err := os.Create(logFile)
	if err != nil {
		log.Fatalf("❌ Не удалось создать лог-файл: %v", err)
	}
	file.Close()

	return &ChatServer{
		host:         host,
		port:         port,
		clients:      make(map[*Client]bool),
		running:      false,
		userHistory:  make(map[string]string),
		mailboxes:    make(map[string]*Mailbox),
		lastMessages: make(map[string]Message),
		upgrader: websocket.Upgrader{
			CheckOrigin: func(r *http.Request) bool {
				return true // Разрешаем подключения с любых источников
			},
		},
		logFile: logFile,
	}
}

// generateRandomColor generates a random hex color
func generateRandomColor() string {
	rand.Seed(time.Now().UnixNano())
	return fmt.Sprintf("#%06X", rand.Intn(0xFFFFFF))
}

// isValidHexColor validates if a string is a valid 6-character hex color
func isValidHexColor(color string) bool {
	matched, _ := regexp.MatchString(`^#[0-9A-Fa-f]{6}$`, color)
	return matched
}

func (s *ChatServer) logToFile(message string) {
	timestamp := time.Now().Format("2006-01-02 15:04:05")
	logMessage := fmt.Sprintf("[%s] %s\n", timestamp, message)

	// Log to console and append to log file
	fmt.Print(logMessage)
	file, err := os.OpenFile(s.logFile, os.O_APPEND|os.O_WRONLY, 0644)
	if err != nil {
		fmt.Printf("❌ Ошибка записи в лог-файл: %v\n", err)
		return
	}
	defer file.Close()

	file.WriteString(logMessage)
}

// setLastMessage сохраняет последнее сообщение для данного ника
func (s *ChatServer) setLastMessage(nickname string, msg Message) {
	if nickname == "" {
		return
	}
	s.lastMessagesMutex.Lock()
	defer s.lastMessagesMutex.Unlock()
	s.lastMessages[nickname] = msg
}

// getLastMessage возвращает последнее сообщение для ника и true, если оно найдено
func (s *ChatServer) getLastMessage(nickname string) (Message, bool) {
	s.lastMessagesMutex.RLock()
	defer s.lastMessagesMutex.RUnlock()
	msg, ok := s.lastMessages[nickname]
	return msg, ok
}

// Функции для работы с WebSocket сообщениями
func (s *ChatServer) sendJSONMessage(client *Client, msg Message) error {
	select {
	case client.send <- msg:
		return nil
	default:
		close(client.send)
		return fmt.Errorf("канал отправки заблокирован")
	}
}

func (s *ChatServer) readJSONMessage(conn *websocket.Conn) (*Message, error) {
	_, message, err := conn.ReadMessage()
	if err != nil {
		return nil, err
	}

	var msg Message
	err = json.Unmarshal(message, &msg)
	if err != nil {
		return nil, fmt.Errorf("ошибка парсинга JSON: %v", err)
	}

	return &msg, nil
}

// replaceWordsWithLengths заменяет слова в тексте на их длины
func replaceWordsWithLengths(text string) string {
	// Регулярное выражение для поиска слов (буквы, цифры, дефисы, апострофы)
	wordRegex := regexp.MustCompile(`\b[\p{L}\p{N}'-]+\b`)

	return wordRegex.ReplaceAllStringFunc(text, func(word string) string {
		return strconv.Itoa(len(word))
	})
}

func (s *ChatServer) Start() error {
	address := fmt.Sprintf("%s:%d", s.host, s.port)
	s.running = true

	// Настраиваем HTTP маршруты
	http.HandleFunc("/ws", s.handleWebSocket)
	http.HandleFunc("/", s.handleHome)
	http.HandleFunc("/send-multi", s.handleSendMulti)

	startMessage := fmt.Sprintf("🚀 WebSocket чат-сервер запущен на %s\nWebSocket endpoint: ws://%s/ws\nОжидание подключений...", address, address)
	fmt.Println(startMessage)
	s.logToFile(fmt.Sprintf("Сервер запущен на %s", address))

	// Обработка сигналов для graceful shutdown
	go s.handleSignals()

	// Запускаем HTTP сервер
	return http.ListenAndServe(address, nil)
}

func (s *ChatServer) handleHome(w http.ResponseWriter, r *http.Request) {
	w.Header().Set("Content-Type", "text/html")
	fmt.Fprintf(w, `
<!DOCTYPE html>
<html>
<head>
    <title>WebSocket Chat Server</title>
</head>
<body>
    <h1>WebSocket Chat Server</h1>
    <p>Сервер запущен и готов к подключениям</p>
    <p>WebSocket endpoint: <code>ws://%s:%d/ws</code></p>
</body>
</html>
`, s.host, s.port)
}

func (s *ChatServer) handleWebSocket(w http.ResponseWriter, r *http.Request) {
	conn, err := s.upgrader.Upgrade(w, r, nil)
	if err != nil {
		log.Printf("❌ Ошибка обновления до WebSocket: %v", err)
		return
	}

	clientAddr := r.RemoteAddr
	connectionMessage := fmt.Sprintf("📱 Новое WebSocket подключение: %s", clientAddr)
	fmt.Println(connectionMessage)
	s.logToFile(connectionMessage)

	// Создаем клиента
	client := &Client{
		conn:            conn,
		address:         clientAddr,
		send:            make(chan Message, 256),
		blocked:         make(map[string]bool),
		favoriteUsers:   make(map[string]bool),
		showWordLengths: false,
	}

	// Добавляем клиента в список
	s.addClient(client)

	// Запускаем горутины для чтения и записи
	go s.writePump(client)
	go s.readPump(client)
}

// handleSendMulti — HTTP endpoint для отправки сообщения нескольким получателям через запятую
func (s *ChatServer) handleSendMulti(w http.ResponseWriter, r *http.Request) {
    if r.Method != http.MethodPost {
        w.WriteHeader(http.StatusMethodNotAllowed)
        w.Header().Set("Content-Type", "application/json")
        _ = json.NewEncoder(w).Encode(map[string]string{"error": "метод не поддерживается, используйте POST"})
        return
    }

    type requestPayload struct {
        From    string            `json:"from"`
        To      string            `json:"to"`
        Content string            `json:"content"`
        Flags   map[string]bool   `json:"flags"`
        Data    map[string]string `json:"data"`
    }

    var payload requestPayload
    if err := json.NewDecoder(r.Body).Decode(&payload); err != nil {
        w.WriteHeader(http.StatusBadRequest)
        w.Header().Set("Content-Type", "application/json")
        _ = json.NewEncoder(w).Encode(map[string]string{"error": fmt.Sprintf("ошибка парсинга JSON: %v", err)})
        return
    }

    payload.From = strings.TrimSpace(payload.From)
    payload.To = strings.TrimSpace(payload.To)
    if payload.From == "" || payload.To == "" || payload.Content == "" {
        w.WriteHeader(http.StatusBadRequest)
        w.Header().Set("Content-Type", "application/json")
        _ = json.NewEncoder(w).Encode(map[string]string{"error": "обязательные поля: from, to, content"})
        return
    }

    sender := s.findClientByNickname(payload.From)
    if sender == nil {
        w.WriteHeader(http.StatusBadRequest)
        w.Header().Set("Content-Type", "application/json")
        _ = json.NewEncoder(w).Encode(map[string]string{"error": fmt.Sprintf("отправитель %s не в сети", payload.From)})
        return
    }

    recipientsRaw := strings.Split(payload.To, ",")
    sent := make([]string, 0)
    saved := make([]string, 0)
    errors := make(map[string]string)

    for _, rcp := range recipientsRaw {
        target := strings.TrimSpace(rcp)
        if target == "" {
            continue
        }
        if target == sender.nickname {
            errors[target] = "нельзя отправить сообщение самому себе"
            continue
        }

        targetClient := s.findClientByNickname(target)
        if targetClient != nil {
            if targetClient.blocked[sender.nickname] {
                errors[target] = "получатель заблокировал вас"
                continue
            }

            timestamp := time.Now().Format("15:04:05")
            msg := Message{
                Type:      "private",
                Content:   payload.Content,
                From:      sender.nickname,
                To:        target,
                Timestamp: timestamp,
                Flags:     map[string]bool{"private": true},
            }
            if payload.Flags != nil {
                // переносим произвольные флаги, не перезаписывая обязательный private=true
                for k, v := range payload.Flags {
                    msg.Flags[k] = v
                }
            }
            if targetClient.favoriteUsers[sender.nickname] {
                msg.Flags["favorite"] = true
            }
            _ = s.sendJSONMessage(targetClient, msg)
            sent = append(sent, target)
            fmt.Printf("💌 ЛС (HTTP) от %s к %s: %s\n", sender.nickname, target, payload.Content)
            continue
        }

        if s.addOfflineMessage(target, sender.nickname, payload.Content) {
            saved = append(saved, target)
            fmt.Printf("📮 (HTTP) %s оставил сообщение для %s (оффлайн): %s\n", sender.nickname, target, payload.Content)
        } else {
            errors[target] = "почтовый ящик переполнен (максимум 10 сообщений)"
        }
    }

    w.Header().Set("Content-Type", "application/json")
    _ = json.NewEncoder(w).Encode(map[string]interface{}{
        "from":           payload.From,
        "sent":           sent,
        "offline_saved":  saved,
        "errors":         errors,
    })
}

// writePump отправляет сообщения клиенту
func (s *ChatServer) writePump(client *Client) {
	defer client.conn.Close()

	for {
		select {
		case message, ok := <-client.send:
			client.conn.SetWriteDeadline(time.Now().Add(10 * time.Second))
			if !ok {
				client.conn.WriteMessage(websocket.CloseMessage, []byte{})
				return
			}

			w, err := client.conn.NextWriter(websocket.TextMessage)
			if err != nil {
				return
			}

			jsonData, err := json.Marshal(message)
			if err != nil {
				log.Printf("❌ Ошибка сериализации JSON: %v", err)
				return
			}

			w.Write(jsonData)

			// Закрываем writer
			if err := w.Close(); err != nil {
				return
			}
		}
	}
}

// readPump читает сообщения от клиента
func (s *ChatServer) readPump(client *Client) {
	defer func() {
		s.disconnectClient(client)
		client.conn.Close()
	}()

	// Сначала обрабатываем аутентификацию
	if !s.handleAuthentication(client) {
		return
	}

	// Основной цикл чтения сообщений
	for {
		msg, err := s.readJSONMessage(client.conn)
		if err != nil {
			if websocket.IsUnexpectedCloseError(err, websocket.CloseGoingAway, websocket.CloseAbnormalClosure) {
				log.Printf("❌ WebSocket ошибка: %v", err)
			}
			break
		}

		s.handleClientMessage(client, msg)
	}
}

func (s *ChatServer) handleAuthentication(client *Client) bool {
	// Извлекаем IP из адреса
	ip := strings.Split(client.address, ":")[0]

	// Проверяем историю для этого IP
	previousNickname := s.getPreviousNickname(ip)

	// Если есть предыдущий никнейм, предлагаем его
	if previousNickname != "" {
		msg := Message{
			Type:    "nick_prompt",
			Content: previousNickname,
		}
		s.sendJSONMessage(client, msg)
		fmt.Printf("📝 Предлагаем никнейм '%s' для IP %s\n", previousNickname, ip)
	} else {
		msg := Message{Type: "nick_request"}
		s.sendJSONMessage(client, msg)
	}

	// Читаем JSON сообщение с никнеймом
	nickMsg, err := s.readJSONMessage(client.conn)
	if err != nil {
		fmt.Printf("❌ Ошибка чтения никнейма от %s: %v\n", client.address, err)
		return false
	}

	if nickMsg.Type != "nick" {
		errorMsg := Message{
			Type:  "error",
			Error: "Ожидается сообщение с никнеймом",
		}
		s.sendJSONMessage(client, errorMsg)
		return false
	}

	nickname := strings.TrimSpace(nickMsg.Content)
	if nickname == "" {
		errorMsg := Message{
			Type:  "error",
			Error: "Никнейм не может быть пустым",
		}
		s.sendJSONMessage(client, errorMsg)
		return false
	}

	// Проверяем, не занят ли никнейм
	if s.isNicknameTaken(nickname) {
		errorMsg := Message{
			Type:  "error",
			Error: "Никнейм уже занят",
		}
		s.sendJSONMessage(client, errorMsg)
		return false
	}

	// Сохраняем в историю
	s.saveNicknameHistory(ip, nickname)

	// Устанавливаем никнейм клиента
	client.nickname = nickname

	// Отправляем подтверждение
	successMsg := Message{Type: "nick_ok"}
	s.sendJSONMessage(client, successMsg)

	// ТОЛЬКО ПОСЛЕ успешной аутентификации доставляем отложенные сообщения
	s.deliverOfflineMessages(client)

	// Уведомляем всех о новом пользователе
	joinMessage := fmt.Sprintf("🟢 %s присоединился к чату", nickname)

	// Добавляем информацию о повторном входе, если применимо
	if previousNickname != "" && previousNickname == nickname {
		joinMessage = fmt.Sprintf("🟢 %s вернулся в чат", nickname)
	}

	s.broadcastJSONMessage(Message{
		Type:      "system",
		Content:   joinMessage,
		Timestamp: time.Now().Format("15:04:05"),
	}, client)
	fmt.Printf("✅ %s (%s) присоединился к чату\n", nickname, client.address)

	// Отправляем список пользователей новому клиенту
	s.sendUserListJSON(client)

	return true
}

func (s *ChatServer) getOrCreateMailbox(nickname string) *Mailbox {
	s.mailboxMutex.Lock()
	defer s.mailboxMutex.Unlock()

	if mailbox, exists := s.mailboxes[nickname]; exists {
		return mailbox
	}

	mailbox := &Mailbox{
		Messages: make([]MailboxMessage, 0),
	}
	s.mailboxes[nickname] = mailbox
	return mailbox
}

func (s *ChatServer) addOfflineMessage(to, from, message string) bool {
	mailbox := s.getOrCreateMailbox(to)
	mailbox.Mutex.Lock()
	defer mailbox.Mutex.Unlock()

	// Проверяем лимит сообщений (максимум 10)
	if len(mailbox.Messages) >= 10 {
		return false // Ящик переполнен
	}

	mailbox.Messages = append(mailbox.Messages, MailboxMessage{
		From:    from,
		Message: message,
		Time:    time.Now(),
	})
	return true
}

func (s *ChatServer) deliverOfflineMessages(client *Client) {
	mailbox := s.getOrCreateMailbox(client.nickname)
	mailbox.Mutex.Lock()
	defer mailbox.Mutex.Unlock()

	if len(mailbox.Messages) == 0 {
		return
	}

	// Доставляем все сообщения
	for _, msg := range mailbox.Messages {
		timestamp := msg.Time.Format("15:04:05")
		content := msg.Message

		// Применяем фильтр длин слов если включен
		if client.showWordLengths {
			content = replaceWordsWithLengths(msg.Message)
		}

		s.sendJSONMessage(client, Message{
			Type:      "offline_message",
			Content:   content,
			From:      msg.From,
			Timestamp: timestamp,
			Flags:     map[string]bool{"offline": true},
		})
	}

	// Уведомляем пользователя
	s.sendJSONMessage(client, Message{
		Type:    "offline_delivered",
		Content: fmt.Sprintf("Вам доставлено %d отложенных сообщений", len(mailbox.Messages)),
	})

	// Очищаем ящик после доставки
	mailbox.Messages = make([]MailboxMessage, 0)
}

func (s *ChatServer) getMailboxStatusJSON(client *Client) {
	mailbox := s.getOrCreateMailbox(client.nickname)
	mailbox.Mutex.RLock()
	defer mailbox.Mutex.RUnlock()

	count := len(mailbox.Messages)
	if count == 0 {
		s.sendJSONMessage(client, Message{
			Type:    "mailbox_status",
			Content: "Ваш почтовый ящик пуст",
		})
	} else {
		s.sendJSONMessage(client, Message{
			Type:    "mailbox_status",
			Content: fmt.Sprintf("У вас %d отложенных сообщений", count),
		})
	}
}

func (s *ChatServer) getPreviousNickname(ip string) string {
	s.historyMutex.RLock()
	defer s.historyMutex.RUnlock()

	return s.userHistory[ip]
}

func (s *ChatServer) saveNicknameHistory(ip, nickname string) {
	s.historyMutex.Lock()
	defer s.historyMutex.Unlock()

	s.userHistory[ip] = nickname
}

func (s *ChatServer) findClientByNickname(nickname string) *Client {
	s.mutex.Lock()
	defer s.mutex.Unlock()

	for client := range s.clients {
		if client.nickname == nickname {
			return client
		}
	}
	return nil
}

// updateLastWriter обновляет информацию о последнем писавшем пользователе
func (s *ChatServer) updateLastWriter(nickname string) {
	s.lastWriterMutex.Lock()
	defer s.lastWriterMutex.Unlock()

	s.lastWriter = nickname
	s.lastWriteTime = time.Now()
}

// getLastWriter получает информацию о последнем писавшем пользователе
func (s *ChatServer) getLastWriter() (string, time.Time) {
	s.lastWriterMutex.RLock()
	defer s.lastWriterMutex.RUnlock()

	return s.lastWriter, s.lastWriteTime
}

// handleClientMessage обрабатывает сообщения от клиента
func (s *ChatServer) handleClientMessage(client *Client, msg *Message) {
	switch msg.Type {
	case "message":
		chatMessage := fmt.Sprintf("💬 %s: %s", client.nickname, msg.Content)
		fmt.Println(chatMessage)
		s.logToFile(chatMessage)
		// Обычное сообщение в чат
		// Учитываем режим капса у отправителя
		content := msg.Content
		if client.showUppercase {
			content = strings.ToUpper(content)
		}
		// Сохраняем как последнее сообщение отправителя
		s.setLastMessage(client.nickname, Message{
			Type:      "chat",
			Content:   content,
			From:      client.nickname,
			Timestamp: time.Now().Format("15:04:05"),
			Flags:     msg.Flags,
		})
		// Обновляем информацию о последнем писавшем
		s.updateLastWriter(client.nickname)

		s.broadcastJSONMessage(Message{
			Type:      "chat",
			Content:   content,
			From:      client.nickname,
			Timestamp: time.Now().Format("15:04:05"),
			Flags:     msg.Flags,
		}, client)

	case "private":
<<<<<<< HEAD
		// Личное сообщение (поддержка нескольких получателей через запятую)
		recipientsRaw := strings.Split(msg.To, ",")
		for _, r := range recipientsRaw {
			target := strings.TrimSpace(r)
			if target == "" {
				continue
			}

			if target == client.nickname {
=======
		// Личное сообщение
		// Обновляем информацию о последнем писавшем
		s.updateLastWriter(client.nickname)

		// Специальная обработка команд, адресованных встроенному нику 'server'
		lowerTo := strings.ToLower(msg.To)
		if lowerTo == "server" || lowerTo == "agent" {
			// Ожидаем команды вида: last <ник> или #last <ник>
			parts := strings.Fields(msg.Content)
			if len(parts) >= 2 && (strings.ToLower(parts[0]) == "last" || strings.ToLower(parts[0]) == "#last") {
				target := parts[1]
				if lm, ok := s.getLastMessage(target); ok {
					s.sendJSONMessage(client, Message{
						Type:      "last_result",
						Content:   fmt.Sprintf("Последнее сообщение %s: %s", target, lm.Content),
						From:      target,
						Timestamp: lm.Timestamp,
					})
				} else {
					s.sendJSONMessage(client, Message{
						Type:    "last_result",
						Content: fmt.Sprintf("Нет сообщений от %s", target),
					})
				}
			} else {
				s.sendJSONMessage(client, Message{
					Type:  "error",
					Error: "Использование: @server last <ник>",
				})
			}
			return
		}

		targetClient := s.findClientByNickname(msg.To)
		if targetClient != nil && targetClient != client {
			// Проверяем блокировку
			if targetClient.blocked[client.nickname] {
>>>>>>> 52c49a36
				s.sendJSONMessage(client, Message{
					Type:  "error",
					Error: "Нельзя отправить сообщение самому себе",
				})
				continue
			}

<<<<<<< HEAD
			targetClient := s.findClientByNickname(target)
			if targetClient != nil {
				// Проверяем блокировку
				if targetClient.blocked[client.nickname] {
					s.sendJSONMessage(client, Message{
						Type:  "error",
						Error: fmt.Sprintf("Пользователь %s заблокировал вас", target),
					})
					continue
				}
=======
			timestamp := time.Now().Format("15:04:05")
			// Отправляем получателю (учитываем капс у отправителя)
			pcontent := msg.Content
			if client.showUppercase {
				pcontent = strings.ToUpper(pcontent)
			}
			privateMsg := Message{
				Type:      "private",
				Content:   pcontent,
				From:      client.nickname,
				To:        msg.To,
				Timestamp: timestamp,
				Flags:     map[string]bool{"private": true},
			}
>>>>>>> 52c49a36

				timestamp := time.Now().Format("15:04:05")
				// Отправляем получателю
				privateMsg := Message{
					Type:      "private",
					Content:   msg.Content,
					From:      client.nickname,
					To:        target,
					Timestamp: timestamp,
					Flags:     map[string]bool{"private": true},
				}

<<<<<<< HEAD
				// Добавляем флаг "favorite" если отправитель в списке любимых получателя
				if targetClient.favoriteUsers[client.nickname] {
					privateMsg.Flags["favorite"] = true
				}

				s.sendJSONMessage(targetClient, privateMsg)
				// Отправляем подтверждение отправителю (по каждому адресату)
=======
			// Добавляем цвет отправителя
			if client.color != "" {
				privateMsg.Data = map[string]string{"color": client.color}
			}

			s.sendJSONMessage(targetClient, privateMsg)
			// Отправляем подтверждение отправителю
			s.sendJSONMessage(client, Message{
				Type:      "private_sent",
				Content:   msg.Content,
				From:      client.nickname,
				To:        msg.To,
				Timestamp: timestamp,
				Flags:     map[string]bool{"private": true},
			})
			privateMessage := fmt.Sprintf("💌 ЛС от %s к %s: %s", client.nickname, msg.To, msg.Content)
			fmt.Println(privateMessage)
			s.logToFile(privateMessage)
		} else {
			// Пользователь оффлайн - сохраняем как отложенное сообщение (учитывая капс)
			if msg.To == client.nickname {
>>>>>>> 52c49a36
				s.sendJSONMessage(client, Message{
					Type:      "private_sent",
					Content:   msg.Content,
					From:      client.nickname,
					To:        target,
					Timestamp: timestamp,
					Flags:     map[string]bool{"private": true},
				})
				fmt.Printf("💌 ЛС от %s к %s: %s\n", client.nickname, target, msg.Content)
				continue
			}

<<<<<<< HEAD
			// Пользователь оффлайн - сохраняем как отложенное сообщение
			success := s.addOfflineMessage(target, client.nickname, msg.Content)
=======
			offContent := msg.Content
			if client.showUppercase {
				offContent = strings.ToUpper(offContent)
			}
			success := s.addOfflineMessage(msg.To, client.nickname, offContent)
>>>>>>> 52c49a36
			if success {
				timestamp := time.Now().Format("15:04:05")
				s.sendJSONMessage(client, Message{
					Type:      "offline_saved",
					Content:   fmt.Sprintf("Сообщение для %s сохранено (пользователь оффлайн)", target),
					Timestamp: timestamp,
				})
				fmt.Printf("📮 %s оставил сообщение для %s (оффлайн): %s\n", client.nickname, target, msg.Content)
			} else {
				s.sendJSONMessage(client, Message{
					Type:  "error",
					Error: fmt.Sprintf("Почтовый ящик %s переполнен (максимум 10 сообщений)", target),
				})
			}
		}

	case "command":
		s.handleCommand(client, msg)

	default:
		s.sendJSONMessage(client, Message{
			Type:  "error",
			Error: "Неизвестный тип сообщения",
		})
	}
}

func (s *ChatServer) handleCommand(client *Client, msg *Message) {
	cmd := msg.Data["command"]

	switch cmd {
	case "help":
		s.sendHelpJSON(client)
	case "users":
		s.sendUserListJSON(client)
	case "mailbox":
		s.getMailboxStatusJSON(client)
	case "lastwriter":
		// Команда для вывода последнего писавшего пользователя
		s.sendLastWriterJSON(client)
	case "all":
		content := msg.Data["content"]
		if content == "" {
			s.sendJSONMessage(client, Message{
				Type:  "error",
				Error: "Использование: #all сообщение",
			})
			return
		}
		// Обновляем информацию о последнем писавшем
		s.updateLastWriter(client.nickname)

		timestamp := time.Now().Format("15:04:05")
		// Учитываем режим капса у отправителя
		bcontent := content
		if client.showUppercase {
			bcontent = strings.ToUpper(bcontent)
		}
		// Сохраняем последнее массовое сообщение отправителя
		s.setLastMessage(client.nickname, Message{
			Type:      "mass_private",
			Content:   bcontent,
			From:      client.nickname,
			Timestamp: timestamp,
			Flags:     map[string]bool{"mass_private": true},
		})
		s.broadcastJSONMessage(Message{
			Type:      "mass_private",
			Content:   bcontent,
			From:      client.nickname,
			Timestamp: timestamp,
			Flags:     map[string]bool{"mass_private": true},
		}, client)
		s.sendJSONMessage(client, Message{
			Type:      "mass_private_sent",
			Content:   bcontent,
			From:      client.nickname,
			Timestamp: timestamp,
			Flags:     map[string]bool{"mass_private": true},
		})

	case "block":
		target := msg.Data["target"]
		if target == "" {
			s.sendJSONMessage(client, Message{
				Type:  "error",
				Error: "Использование: #block ник",
			})
			return
		}
		client.blocked[target] = true
		s.sendJSONMessage(client, Message{
			Type:    "blocked",
			Content: fmt.Sprintf("%s добавлен в чёрный список", target),
		})

	case "unblock":
		target := msg.Data["target"]
		if target == "" {
			s.sendJSONMessage(client, Message{
				Type:  "error",
				Error: "Использование: #unblock ник",
			})
			return
		}
		delete(client.blocked, target)
		s.sendJSONMessage(client, Message{
			Type:    "unblocked",
			Content: fmt.Sprintf("%s убран из чёрного списка", target),
		})

	case "fav":
		action := msg.Data["action"]
		target := msg.Data["target"]

		switch action {
		case "list":
			if len(client.favoriteUsers) == 0 {
				s.sendJSONMessage(client, Message{
					Type:    "fav_list",
					Users:   []string{},
					Content: "Ваш список любимых писателей пуст",
				})
			} else {
				var favList []string
				for user := range client.favoriteUsers {
					favList = append(favList, user)
				}
				s.sendJSONMessage(client, Message{
					Type:    "fav_list",
					Users:   favList,
					Content: fmt.Sprintf("Ваши любимые писатели (%d): %s", len(favList), strings.Join(favList, ", ")),
				})
			}
		case "clear":
			client.favoriteUsers = make(map[string]bool)
			s.sendJSONMessage(client, Message{
				Type:    "fav_cleared",
				Content: "Список любимых писателей очищен",
			})
		case "add", "remove":
			if target == "" {
				s.sendJSONMessage(client, Message{
					Type:  "error",
					Error: "Укажите никнейм пользователя",
				})
				return
			}

			if target == client.nickname {
				s.sendJSONMessage(client, Message{
					Type:  "error",
					Error: "Нельзя добавить себя в любимые писатели",
				})
				return
			}

			if !s.isNicknameTaken(target) {
				s.sendJSONMessage(client, Message{
					Type:  "error",
					Error: fmt.Sprintf("Пользователь %s не найден", target),
				})
				return
			}

			if action == "add" {
				if client.favoriteUsers[target] {
					s.sendJSONMessage(client, Message{
						Type:  "error",
						Error: fmt.Sprintf("%s уже в списке любимых писателей", target),
					})
				} else {
					client.favoriteUsers[target] = true
					s.sendJSONMessage(client, Message{
						Type:    "fav_added",
						Content: fmt.Sprintf("%s добавлен в список любимых писателей", target),
						Data:    map[string]string{"user": target},
					})
				}
			} else { // remove
				if !client.favoriteUsers[target] {
					s.sendJSONMessage(client, Message{
						Type:  "error",
						Error: fmt.Sprintf("%s не в списке любимых писателей", target),
					})
				} else {
					delete(client.favoriteUsers, target)
					s.sendJSONMessage(client, Message{
						Type:    "fav_removed",
						Content: fmt.Sprintf("%s удален из списка любимых писателей", target),
						Data:    map[string]string{"user": target},
					})
				}
			}
		default:
			s.sendJSONMessage(client, Message{
				Type:  "error",
				Error: "Неизвестная команда fav",
			})
		}
	case "last":
		// Ожидается msg.Data["target"] = ник
		target := msg.Data["target"]
		if target == "" {
			s.sendJSONMessage(client, Message{
				Type:  "error",
				Error: "Использование: #last <ник>",
			})
			return
		}
		if lm, ok := s.getLastMessage(target); ok {
			s.sendJSONMessage(client, Message{
				Type:      "last_result",
				Content:   lm.Content,
				From:      lm.From,
				Timestamp: lm.Timestamp,
				Data:      map[string]string{"type": lm.Type},
			})
		} else {
			s.sendJSONMessage(client, Message{
				Type:    "last_result",
				Content: fmt.Sprintf("Нет сообщений от %s", target),
			})
		}
	case "wordlengths":
		client.showWordLengths = !client.showWordLengths
		status := "выключен"
		if client.showWordLengths {
			status = "включен"
		}
		s.sendJSONMessage(client, Message{
			Type:    "wordlengths_toggle",
			Content: fmt.Sprintf("Режим показа длин слов %s", status),
		})

		case "upper":
			client.showUppercase = !client.showUppercase
			status := "выключен"
			if client.showUppercase {
				status = "включен"
			}
			s.sendJSONMessage(client, Message{
				Type:    "upper_toggle",
				Content: fmt.Sprintf("Режим капса %s", status),
			})
	case "log":
		s.sendLogFile(client)

	case "kick":
		targetNick := strings.TrimSpace(msg.Data["target"])
		reason := strings.TrimSpace(msg.Data["reason"]) // optional
		if targetNick == "" {
			s.sendJSONMessage(client, Message{
				Type:  "error",
				Error: "Использование: #kick <ник> [причина]",
			})
			return
		}
		if targetNick == client.nickname {
			s.sendJSONMessage(client, Message{
				Type:  "error",
				Error: "Нельзя кикнуть себя",
			})
			return
		}
		target := s.findClientByNickname(targetNick)
		if target == nil {
			s.sendJSONMessage(client, Message{
				Type:  "error",
				Error: fmt.Sprintf("Пользователь %s не найден", targetNick),
			})
			return
		}
		s.kickClient(target, client.nickname, reason)
		s.sendJSONMessage(client, Message{
			Type:    "info",
			Content: fmt.Sprintf("Пользователь %s кикнут", targetNick),
		})
	case "color":
		target := msg.Data["target"]
		if target == "" {
			// Random color
			client.color = generateRandomColor()
			s.sendJSONMessage(client, Message{
				Type:    "color_set",
				Content: fmt.Sprintf("Цвет текста сообщений установлен: %s", client.color),
				Data:    map[string]string{"color": client.color},
			})
		} else {
			// Validate hex color
			if !isValidHexColor(target) {
				s.sendJSONMessage(client, Message{
					Type:  "error",
					Error: "Неверный формат цвета. Используйте #RRGGBB (например, #FF0000)",
				})
				return
			}
			client.color = strings.ToUpper(target)
			s.sendJSONMessage(client, Message{
				Type:    "color_set",
				Content: fmt.Sprintf("Цвет текста сообщений установлен: %s", client.color),
				Data:    map[string]string{"color": client.color},
			})
		}

	default:
		s.sendJSONMessage(client, Message{
			Type:  "error",
			Error: "Неизвестная команда",
		})
	}
}

// kickClient принудительно отключает пользователя с уведомлением и логированием
func (s *ChatServer) kickClient(target *Client, by string, reason string) {
    if target == nil {
        return
    }
    if reason == "" {
        reason = "без причины"
    }

    timestamp := time.Now().Format("15:04:05")

    // Уведомляем целевого пользователя
    s.sendJSONMessage(target, Message{
        Type:      "system",
        Content:   fmt.Sprintf("Вас кикнул %s: %s", by, reason),
        Timestamp: timestamp,
        Flags:     map[string]bool{"kicked": true},
    })

    // Логируем и уведомляем остальных
    info := fmt.Sprintf("⛔ %s кикнул %s: %s", by, target.nickname, reason)
    fmt.Println(info)
    s.logToFile(info)
    s.broadcastJSONMessage(Message{
        Type:      "system",
        Content:   fmt.Sprintf("⛔ %s был кикнут (%s)", target.nickname, reason),
        Timestamp: timestamp,
    }, target)

    // Отключаем пользователя
    s.disconnectClient(target)
}

// sendLastWriterJSON отправляет информацию о последнем писавшем пользователе
func (s *ChatServer) sendLastWriterJSON(client *Client) {
	lastWriter, lastWriteTime := s.getLastWriter()

	if lastWriter == "" {
		s.sendJSONMessage(client, Message{
			Type:    "last_writer",
			Content: "Пока никто не писал в чат",
		})
	} else {
		timeStr := lastWriteTime.Format("15:04:05")
		s.sendJSONMessage(client, Message{
			Type:      "last_writer",
			Content:   fmt.Sprintf("Последний писавший: %s в %s", lastWriter, timeStr),
			From:      lastWriter,
			Timestamp: timeStr,
		})
	}
}

// broadcastJSONMessage рассылает сообщение всем клиентам
func (s *ChatServer) sendLogFile(client *Client) {
	content, err := ioutil.ReadFile(s.logFile)
	if err != nil {
		s.sendJSONMessage(client, Message{
			Type:  "error",
			Error: "Не удалось прочитать лог-файл",
		})
		return
	}

	s.sendJSONMessage(client, Message{
		Type:    "log",
		Content: string(content),
	})
}

func (s *ChatServer) broadcastJSONMessage(msg Message, exclude *Client) {
	s.mutex.Lock()
	clients := make(map[*Client]bool)
	for client := range s.clients {
		clients[client] = true
	}
	s.mutex.Unlock()

	var disconnected []*Client

	for client := range clients {
		if exclude != nil && client == exclude {
			continue
		}

		// Проверяем блокировку для личных и массовых сообщений
		if (msg.Type == "private" || msg.Type == "mass_private") && client.blocked[msg.From] {
			continue
		}

		// Создаем копию сообщения для каждого клиента
		clientMsg := msg

		// Применяем фильтр длин слов если включен
		if client.showWordLengths && (msg.Type == "chat" || msg.Type == "private" || msg.Type == "mass_private") {
			clientMsg.Content = replaceWordsWithLengths(msg.Content)
		}

		// Добавляем флаг "favorite" если отправитель в списке любимых получателя
		if (msg.Type == "chat" || msg.Type == "mass_private") && client.favoriteUsers[msg.From] {
			if clientMsg.Flags == nil {
				clientMsg.Flags = make(map[string]bool)
			}
			clientMsg.Flags["favorite"] = true
		}

		// Добавляем цвет отправителя в Data
		if sender := s.findClientByNickname(msg.From); sender != nil && sender.color != "" {
			if clientMsg.Data == nil {
				clientMsg.Data = make(map[string]string)
			}
			clientMsg.Data["color"] = sender.color
		}

		err := s.sendJSONMessage(client, clientMsg)
		if err != nil {
			fmt.Printf("❌ Ошибка отправки сообщения %s: %v\n", client.nickname, err)
			disconnected = append(disconnected, client)
		}
	}

	// Удаляем отключившихся клиентов
	for _, client := range disconnected {
		s.removeClient(client)
		fmt.Printf("🔴 %s отключился (потеряна связь)\n", client.nickname)
		client.conn.Close()
	}
}

func (s *ChatServer) sendHelpJSON(client *Client) {
	helpData := map[string]string{
		"@ник сообщение": "личное сообщение",
		"#all сообщение": "массовое личное сообщение",
		"#users":         "список пользователей",
		"#help":          "эта справка",
		"#mailbox":       "проверить почтовый ящик",
		"#lastwriter":    "показать последнего писавшего пользователя",
		"#fav [ник]":     "добавить/удалить любимого писателя",
		"#fav list":      "показать список",
		"#fav clear":     "очистить список",
		"#block ник":     "добавить в чёрный список",
		"#unblock ник":   "убрать из чёрного списка",
		"#color":         "установить случайный цвет текста сообщений",
		"#color #hex":    "установить цвет текста сообщений (например, #FF0000)",
		"#log":           "получить содержимое лог-файла",
		"#wordlengths":   "переключить режим показа длин слов",
    "#kick ник [причина]": "кикнуть пользователя с указанием причины",
		"#upper":         "отображать ваши сообщения в верхнем регистре",
		"/quit":          "выход из чата",
	}

	s.sendJSONMessage(client, Message{
		Type: "help",
		Data: helpData,
	})
}
func (s *ChatServer) isNicknameTaken(nickname string) bool {
	s.mutex.Lock()
	defer s.mutex.Unlock()

	for client := range s.clients {
		if client.nickname == nickname {
			return true
		}
	}
	return false
}

func (s *ChatServer) addClient(client *Client) {
	s.mutex.Lock()
	defer s.mutex.Unlock()
	s.clients[client] = true
}

func (s *ChatServer) removeClient(client *Client) {
	s.mutex.Lock()
	defer s.mutex.Unlock()
	delete(s.clients, client)
}

func (s *ChatServer) sendUserListJSON(client *Client) {
	s.mutex.Lock()
	defer s.mutex.Unlock()

	var users []string
	for c := range s.clients {
		users = append(users, c.nickname)
	}

	s.sendJSONMessage(client, Message{
		Type:  "users",
		Users: users,
	})
}

func (s *ChatServer) disconnectClient(client *Client) {
	s.removeClient(client)
	client.conn.Close()

	if client.nickname != "" {
		leaveMessage := fmt.Sprintf("🔴 %s покинул чат", client.nickname)
		fmt.Println(leaveMessage)
		s.logToFile(leaveMessage)
		s.broadcastJSONMessage(Message{
			Type:      "system",
			Content:   leaveMessage,
			Timestamp: time.Now().Format("15:04:05"),
		}, nil)
	}
}

func (s *ChatServer) userExistsInHistory(nickname string) bool {
	s.historyMutex.RLock()
	defer s.historyMutex.RUnlock()

	for _, storedNickname := range s.userHistory {
		if storedNickname == nickname {
			return true
		}
	}
	return false
}

func (s *ChatServer) Shutdown() {
	if !s.running {
		return
	}

	s.running = false
	fmt.Println("\n🛑 Остановка сервера...")

	// Закрываем все клиентские соединения
	s.mutex.Lock()
	for client := range s.clients {
		close(client.send)
		client.conn.Close()
	}
	s.clients = make(map[*Client]bool)
	s.mutex.Unlock()

	// Удаляем лог-файл
	err := os.Remove(s.logFile)
	if err != nil {
		fmt.Printf("❌ Ошибка удаления лог-файла: %v\n", err)
	} else {
		fmt.Println("🗑️ Лог-файл удалён")
	}

	fmt.Println("✅ Сервер остановлен")
}

func (s *ChatServer) handleSignals() {
	sigChan := make(chan os.Signal, 1)
	signal.Notify(sigChan, os.Interrupt, syscall.SIGTERM)

	<-sigChan
	fmt.Println("\n🛑 Получен сигнал остановки...")
	s.Shutdown()
	os.Exit(0)
}

func getServerConfig() (string, int) {
	// Проверяем переменные окружения
	host := os.Getenv("SERVER_HOST")
	portStr := os.Getenv("SERVER_PORT")

	// Если переменные окружения не заданы, используем интерактивный ввод
	if host == "" && portStr == "" {
		reader := bufio.NewReader(os.Stdin)

		fmt.Println("=== 💬 WebSocket чат-сервер (Go) ===")
		fmt.Println("Введите адрес сервера (по умолчанию: 0.0.0.0)")
		fmt.Print("Адрес сервера [0.0.0.0]: ")

		hostInput, _ := reader.ReadString('\n')
		hostInput = strings.TrimSpace(hostInput)

		if hostInput == "" {
			hostInput = "0.0.0.0"
		}

		fmt.Print("Введите порт сервера (по умолчанию: 12345): ")
		portInput, _ := reader.ReadString('\n')
		portInput = strings.TrimSpace(portInput)

		var port int
		if portInput == "" {
			port = 12345
		} else {
			if _, err := fmt.Sscanf(portInput, "%d", &port); err != nil || port <= 0 || port >= 65536 {
				fmt.Printf("❌ Неверный порт, используем порт по умолчанию: 12345\n")
				port = 12345
			}
		}

		return hostInput, port
	}

	// Используем переменные окружения
	if host == "" {
		host = "0.0.0.0"
	}

	var port int
	if portStr == "" {
		port = 12345
	} else {
		if _, err := fmt.Sscanf(portStr, "%d", &port); err != nil || port <= 0 || port >= 65536 {
			fmt.Printf("❌ Неверный порт в переменной окружения SERVER_PORT, используем порт по умолчанию: 12345\n")
			port = 12345
		}
	}

	fmt.Println("=== 💬 WebSocket чат-сервер (Go) ===")
	fmt.Printf("Используются настройки из переменных окружения:\n")
	fmt.Printf("Адрес сервера: %s\n", host)
	fmt.Printf("Порт сервера: %d\n", port)

	return host, port
}

func main() {
	host, port := getServerConfig()

	fmt.Printf("🚀 Запуск сервера на %s:%d\n", host, port)
	fmt.Println("Для остановки нажмите Ctrl+C")
	fmt.Println()

	server := NewChatServer(host, port)

	err := server.Start()
	if err != nil {
		fmt.Printf("❌ Ошибка: %v\n", err)
		os.Exit(1)
	}
}<|MERGE_RESOLUTION|>--- conflicted
+++ resolved
@@ -671,7 +671,6 @@
 		}, client)
 
 	case "private":
-<<<<<<< HEAD
 		// Личное сообщение (поддержка нескольких получателей через запятую)
 		recipientsRaw := strings.Split(msg.To, ",")
 		for _, r := range recipientsRaw {
@@ -681,7 +680,6 @@
 			}
 
 			if target == client.nickname {
-=======
 		// Личное сообщение
 		// Обновляем информацию о последнем писавшем
 		s.updateLastWriter(client.nickname)
@@ -719,7 +717,6 @@
 		if targetClient != nil && targetClient != client {
 			// Проверяем блокировку
 			if targetClient.blocked[client.nickname] {
->>>>>>> 52c49a36
 				s.sendJSONMessage(client, Message{
 					Type:  "error",
 					Error: "Нельзя отправить сообщение самому себе",
@@ -727,7 +724,6 @@
 				continue
 			}
 
-<<<<<<< HEAD
 			targetClient := s.findClientByNickname(target)
 			if targetClient != nil {
 				// Проверяем блокировку
@@ -738,7 +734,6 @@
 					})
 					continue
 				}
-=======
 			timestamp := time.Now().Format("15:04:05")
 			// Отправляем получателю (учитываем капс у отправителя)
 			pcontent := msg.Content
@@ -753,7 +748,6 @@
 				Timestamp: timestamp,
 				Flags:     map[string]bool{"private": true},
 			}
->>>>>>> 52c49a36
 
 				timestamp := time.Now().Format("15:04:05")
 				// Отправляем получателю
@@ -766,7 +760,6 @@
 					Flags:     map[string]bool{"private": true},
 				}
 
-<<<<<<< HEAD
 				// Добавляем флаг "favorite" если отправитель в списке любимых получателя
 				if targetClient.favoriteUsers[client.nickname] {
 					privateMsg.Flags["favorite"] = true
@@ -774,7 +767,6 @@
 
 				s.sendJSONMessage(targetClient, privateMsg)
 				// Отправляем подтверждение отправителю (по каждому адресату)
-=======
 			// Добавляем цвет отправителя
 			if client.color != "" {
 				privateMsg.Data = map[string]string{"color": client.color}
@@ -796,7 +788,6 @@
 		} else {
 			// Пользователь оффлайн - сохраняем как отложенное сообщение (учитывая капс)
 			if msg.To == client.nickname {
->>>>>>> 52c49a36
 				s.sendJSONMessage(client, Message{
 					Type:      "private_sent",
 					Content:   msg.Content,
@@ -808,17 +799,12 @@
 				fmt.Printf("💌 ЛС от %s к %s: %s\n", client.nickname, target, msg.Content)
 				continue
 			}
-
-<<<<<<< HEAD
-			// Пользователь оффлайн - сохраняем как отложенное сообщение
-			success := s.addOfflineMessage(target, client.nickname, msg.Content)
-=======
-			offContent := msg.Content
+      offContent := msg.Content
 			if client.showUppercase {
 				offContent = strings.ToUpper(offContent)
 			}
-			success := s.addOfflineMessage(msg.To, client.nickname, offContent)
->>>>>>> 52c49a36
+			// Пользователь оффлайн - сохраняем как отложенное сообщение
+			success := s.addOfflineMessage(target, client.nickname, offContent)
 			if success {
 				timestamp := time.Now().Format("15:04:05")
 				s.sendJSONMessage(client, Message{
